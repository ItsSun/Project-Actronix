--- conflicted
+++ resolved
@@ -41,12 +41,8 @@
  """
 
 import sys
-<<<<<<< HEAD
 import os.path
-from argparse import ArgumentParser, REMAINDER
-=======
 import argparse
->>>>>>> 41d371ce
 
 try:
     from classes import info
