""" 
 @file
 @brief This file contains the current version number of OpenShot, along with other global settings.
 @author Jonathan Thomas <jonathan@openshot.org>
 
 @section LICENSE
 
 Copyright (c) 2008-2018 OpenShot Studios, LLC
 (http://www.openshotstudios.com). This file is part of
 OpenShot Video Editor (http://www.openshot.org), an open-source project
 dedicated to delivering high quality video editing and animation solutions
 to the world.
 
 OpenShot Video Editor is free software: you can redistribute it and/or modify
 it under the terms of the GNU General Public License as published by
 the Free Software Foundation, either version 3 of the License, or
 (at your option) any later version.
 
 OpenShot Video Editor is distributed in the hope that it will be useful,
 but WITHOUT ANY WARRANTY; without even the implied warranty of
 MERCHANTABILITY or FITNESS FOR A PARTICULAR PURPOSE.  See the
 GNU General Public License for more details.
 
 You should have received a copy of the GNU General Public License
 along with OpenShot Library.  If not, see <http://www.gnu.org/licenses/>.
 """

import os

<<<<<<< HEAD
VERSION = "2.4.2-rc10"
MINIMUM_LIBOPENSHOT_VERSION = "0.2.0"
DATE = "20180530000000"
=======
VERSION = "2.4.1-dev1"
MINIMUM_LIBOPENSHOT_VERSION = "0.1.9"
DATE = "20170509000000"
>>>>>>> 81f27425
NAME = "openshot-qt"
PRODUCT_NAME = "OpenShot Video Editor"
GPL_VERSION = "3"
DESCRIPTION = "Create and edit stunning videos, movies, and animations"
COMPANY_NAME = "OpenShot Studios, LLC"
COPYRIGHT = "Copyright (c) 2008-2018 %s" % COMPANY_NAME
CWD = os.getcwd()
PATH = os.path.dirname(os.path.dirname(os.path.realpath(__file__)))  # Primary openshot folder
HOME_PATH = os.path.join(os.path.expanduser("~"))
USER_PATH = os.path.join(HOME_PATH, ".openshot_qt")
BACKUP_PATH = os.path.join(USER_PATH, "backup")
BLENDER_PATH = os.path.join(USER_PATH, "blender")
ASSETS_PATH = os.path.join(USER_PATH, "assets")
THUMBNAIL_PATH = os.path.join(USER_PATH, "thumbnail")
CACHE_PATH = os.path.join(USER_PATH, "cache")
PREVIEW_CACHE_PATH = os.path.join(USER_PATH, "preview-cache")
TITLE_PATH = os.path.join(USER_PATH, "title")
PROFILES_PATH = os.path.join(PATH, "profiles")
IMAGES_PATH = os.path.join(PATH, "images")
TRANSITIONS_PATH = os.path.join(USER_PATH, "transitions")
EXPORT_PRESETS_DIR = os.path.join(PATH, "presets")
EXPORT_TESTS = os.path.join(USER_PATH, "tests")
USER_PROFILES_PATH = os.path.join(USER_PATH, "profiles")

# Create PATHS if they do not exist (this is where temp files are stored... such as cached thumbnails)
for folder in [USER_PATH, THUMBNAIL_PATH, CACHE_PATH, BLENDER_PATH, ASSETS_PATH, TITLE_PATH, PROFILES_PATH, IMAGES_PATH,
               TRANSITIONS_PATH, EXPORT_TESTS, BACKUP_PATH, USER_PROFILES_PATH, PREVIEW_CACHE_PATH]:
    if not os.path.exists(folder.encode("UTF-8")):
        os.makedirs(folder, exist_ok=True)

# names of all contributors, using "u" for unicode encoding
JT = {"name": u"Jonathan Thomas", "email": "jonathan@openshot.org", "website":"http://openshot.org/developers/jonathan"}

# Languages
CURRENT_LANGUAGE = 'en_US'
SUPPORTED_LANGUAGES = ['en_US']
for lang in os.listdir(os.path.join(PATH, 'locale')):
    if lang not in ["OpenShot"] and not os.path.isfile(os.path.join(PATH, 'locale', lang)):
        SUPPORTED_LANGUAGES.append(lang)

SETUP = {
    "name": NAME,
    "version": VERSION,
    "author": JT["name"] + " and others",
    "author_email": JT["email"],
    "maintainer": JT["name"],
    "maintainer_email": JT["email"],
    "url": "http://www.openshot.org/",
    "license": "GNU GPL v." + GPL_VERSION,
    "description": DESCRIPTION,
    "long_description": "Create and edit videos and movies\n"
                        " OpenShot Video Editor is a free, open-source, non-linear video editor. It\n"
                        " can create and edit videos and movies using many popular video, audio, \n"
                        " image formats.  Create videos for YouTube, Flickr, Vimeo, Metacafe, iPod,\n"
                        " Xbox, and many more common formats!\n"
                        ".\n"
                        " Features include:\n"
                        "  * Multiple tracks (layers)\n"
                        "  * Compositing, image overlays, and watermarks\n"
                        "  * Support for image sequences (rotoscoping)\n"
                        "  * Key-frame animation\n  * Video and audio effects (chroma-key)\n"
                        "  * Transitions (lumas and masks)\n"
                        "  * 3D animation (titles and simulations)\n"
                        "  * Upload videos (YouTube and Vimeo supported)",

    # see http://pypi.python.org/pypi?%3Aaction=list_classifiers
    "classifiers": [
                       "Development Status :: 5 - Production/Stable",
                       "Environment :: X11 Applications",
                       "Environment :: X11 Applications :: GTK",
                       "Intended Audience :: End Users/Desktop",
                       "License :: OSI Approved :: GNU General Public License (GPL)",
                       "Operating System :: OS Independent",
                       "Operating System :: POSIX :: Linux",
                       "Programming Language :: Python",
                       "Topic :: Artistic Software",
                       "Topic :: Multimedia :: Video :: Non-Linear Editor", ] +
                   ["Natural Language :: " + language for language in SUPPORTED_LANGUAGES],

    # Automatic launch script creation
    "entry_points": {
        "gui_scripts": [
            "openshot-qt = openshot_qt.launch:main"
        ]
    }
}

def website_language():
    """Get the current website language code for URLs"""
    website_lang = "www"
    if CURRENT_LANGUAGE != "en_US":
        website_lang = CURRENT_LANGUAGE
    return website_lang<|MERGE_RESOLUTION|>--- conflicted
+++ resolved
@@ -27,15 +27,9 @@
 
 import os
 
-<<<<<<< HEAD
-VERSION = "2.4.2-rc10"
+VERSION = "2.4.2"
 MINIMUM_LIBOPENSHOT_VERSION = "0.2.0"
-DATE = "20180530000000"
-=======
-VERSION = "2.4.1-dev1"
-MINIMUM_LIBOPENSHOT_VERSION = "0.1.9"
-DATE = "20170509000000"
->>>>>>> 81f27425
+DATE = "20180630000000"
 NAME = "openshot-qt"
 PRODUCT_NAME = "OpenShot Video Editor"
 GPL_VERSION = "3"
