"""
 @file
 @brief This file contains the project file treeview, used by the main window
 @author Noah Figg <eggmunkee@hotmail.com>
 @author Jonathan Thomas <jonathan@openshot.org>
 @author Olivier Girard <eolinwen@gmail.com>

 @section LICENSE

 Copyright (c) 2008-2018 OpenShot Studios, LLC
 (http://www.openshotstudios.com). This file is part of
 OpenShot Video Editor (http://www.openshot.org), an open-source project
 dedicated to delivering high quality video editing and animation solutions
 to the world.

 OpenShot Video Editor is free software: you can redistribute it and/or modify
 it under the terms of the GNU General Public License as published by
 the Free Software Foundation, either version 3 of the License, or
 (at your option) any later version.

 OpenShot Video Editor is distributed in the hope that it will be useful,
 but WITHOUT ANY WARRANTY; without even the implied warranty of
 MERCHANTABILITY or FITNESS FOR A PARTICULAR PURPOSE.  See the
 GNU General Public License for more details.

 You should have received a copy of the GNU General Public License
 along with OpenShot Library.  If not, see <http://www.gnu.org/licenses/>.
 """

import glob
import os
import re

import openshot  # Python module for libopenshot (required video editing module installed separately)
from PyQt5.QtCore import QSize, Qt, QPoint, QRegExp
from PyQt5.QtGui import *
from PyQt5.QtWidgets import QTreeView, QMessageBox, QAbstractItemView, QMenu, QSizePolicy, QHeaderView

from classes.app import get_app
from classes.image_types import is_image
from classes.logger import log
from classes.query import File
from windows.models.files_model import FilesModel, FileFilterProxyModel

import json


class FilesTreeView(QTreeView):
    """ A TreeView QWidget used on the main window """
    drag_item_size = 48

    def updateSelection(self):
        # Track selected items
        m = self.files_model.model
        self.selected_items = [m.itemFromIndex(x) for x in self.selectionModel().selectedIndexes()]

        # Track selected file ids on main window
<<<<<<< HEAD
        rows = []
        self.win.selected_files = []
        for selection in self.selected:
            selected_row = self.files_model.model.itemFromIndex(self.files_model.proxy_model.mapToSource(selection)).row()
            if selected_row not in rows:
                self.win.selected_files.append(self.files_model.model.item(selected_row, 5).text())
                rows.append(selected_row)
=======
        self.win.selected_files = [x.text() for x in self.selected_items if x.column() == 5]
>>>>>>> 564db2b2

    def contextMenuEvent(self, event):

        # Set context menu mode
        app = get_app()
        app.context_menu_object = "files"

        index = self.indexAt(event.pos())

        # Build menu
        menu = QMenu(self)

        menu.addAction(self.win.actionImportFiles)
        menu.addAction(self.win.actionDetailsView)

        if index.isValid():
            # Look up the model item and our unique ID
            item = self.files_model.model.itemFromIndex(index)
            file_id = self.files_model.model.item(item.row(), 5).text()

            try:
                # Check whether we know the item is selected
                i = self.win.selected_files.index(file_id)
            except ValueError:
                # Add to our list, if it's not already there
                self.win.selected_files.append(file_id)

            # If a valid file is selected, show file related options
            menu.addSeparator()

            # Add edit title option (if svg file)
            file = File.get(id=file_id)
            if file and file.data.get("path").endswith(".svg"):
                menu.addAction(self.win.actionEditTitle)
                menu.addAction(self.win.actionDuplicateTitle)
                menu.addSeparator()

            menu.addAction(self.win.actionPreview_File)
            menu.addAction(self.win.actionSplitClip)
            menu.addAction(self.win.actionAdd_to_Timeline)
            menu.addAction(self.win.actionFile_Properties)
            menu.addSeparator()
            menu.addAction(self.win.actionRemove_from_Project)
            menu.addSeparator()

        # Show menu
        menu.exec_(event.globalPos())

    def dragEnterEvent(self, event):
        # If dragging urls onto widget, accept
        if event.mimeData().hasUrls():
            event.setDropAction(Qt.CopyAction)
            event.accept()

    def startDrag(self, supportedActions):
        """ Override startDrag method to display custom icon """

        # Get image of selected item
        selected_row = self.files_model.model.itemFromIndex(self.files_model.proxy_model.mapToSource(self.selectionModel().selectedIndexes()[0])).row()
        icon = self.files_model.model.item(selected_row, 0).icon()

        # Start drag operation
        drag = QDrag(self)
        drag.setMimeData(self.files_model.proxy_model.mimeData(self.selectionModel().selectedIndexes()))
        drag.setPixmap(icon.pixmap(QSize(self.drag_item_size, self.drag_item_size)))
        drag.setHotSpot(QPoint(self.drag_item_size / 2, self.drag_item_size / 2))
        drag.exec_()

    # Without defining this method, the 'copy' action doesn't show with cursor
    def dragMoveEvent(self, event):
        pass

    def add_file(self, filepath):
        filename = os.path.basename(filepath)

        # Add file into project
        app = get_app()
        _ = get_app()._tr

        # Check for this path in our existing project data
        file = File.get(path=filepath)

        # If this file is already found, exit
        if file:
            return

        # Load filepath in libopenshot clip object (which will try multiple readers to open it)
        clip = openshot.Clip(filepath)

        # Get the JSON for the clip's internal reader
        try:
            reader = clip.Reader()
            file_data = json.loads(reader.Json())

            # Determine media type
            if file_data["has_video"] and not is_image(file_data):
                file_data["media_type"] = "video"
            elif file_data["has_video"] and is_image(file_data):
                file_data["media_type"] = "image"
            elif file_data["has_audio"] and not file_data["has_video"]:
                file_data["media_type"] = "audio"
            else:
                # If neither set, just assume video
                file_data["media_type"] = "video"

            # Save new file to the project data
            file = File()
            file.data = file_data

            # Is this file an image sequence / animation?
            image_seq_details = self.get_image_sequence_details(filepath)
            if image_seq_details:
                # Update file with correct path
                folder_path = image_seq_details["folder_path"]
                file_name = image_seq_details["file_path"]
                base_name = image_seq_details["base_name"]
                fixlen = image_seq_details["fixlen"]
                digits = image_seq_details["digits"]
                extension = image_seq_details["extension"]

                if not fixlen:
                    zero_pattern = "%d"
                else:
                    zero_pattern = "%%0%sd" % digits

                # Generate the regex pattern for this image sequence
                pattern = "%s%s.%s" % (base_name, zero_pattern, extension)

                # Split folder name
                folderName = os.path.basename(folder_path)
                if not base_name:
                    # Give alternate name
                    file.data["name"] = "%s (%s)" % (folderName, pattern)

                # Load image sequence (to determine duration and video_length)
                image_seq = openshot.Clip(os.path.join(folder_path, pattern))

                # Update file details
                file.data["path"] = os.path.join(folder_path, pattern)
                file.data["media_type"] = "video"
                file.data["duration"] = image_seq.Reader().info.duration
                file.data["video_length"] = image_seq.Reader().info.video_length

            # Save file
            file.save()
            # Reset list of ignored paths
            self.ignore_image_sequence_paths = []

            return True

        except Exception as ex:
            # Log exception
            log.warning("Failed to import file: {}".format(str(ex)))
            # Show message to user
            msg = QMessageBox()
            msg.setText(_("{} is not a valid video, audio, or image file.".format(filename)))
            msg.exec_()
            return False

    def get_image_sequence_details(self, file_path):
        """Inspect a file path and determine if this is an image sequence"""

        # Get just the file name
        (dirName, fileName) = os.path.split(file_path)
        extensions = ["png", "jpg", "jpeg", "gif", "tif", "svg"]
        match = re.findall(r"(.*[^\d])?(0*)(\d+)\.(%s)" % "|".join(extensions), fileName, re.I)

        if not match:
            # File name does not match an image sequence
            return None
        else:
            # Get the parts of image name
            base_name = match[0][0]
            fixlen = match[0][1] > ""
            number = int(match[0][2])
            digits = len(match[0][1] + match[0][2])
            extension = match[0][3]

            full_base_name = os.path.join(dirName, base_name)

            # Check for images which the file names have the different length
            fixlen = fixlen or not (
                glob.glob("%s%s.%s" % (full_base_name, "[0-9]" * (digits + 1), extension))
                or glob.glob("%s%s.%s" % (full_base_name, "[0-9]" * ((digits - 1) if digits > 1 else 3), extension))
            )

            # Check for previous or next image
            for x in range(max(0, number - 100), min(number + 101, 50000)):
                if x != number and os.path.exists(
                   "%s%s.%s" % (full_base_name, str(x).rjust(digits, "0") if fixlen else str(x), extension)):
                    is_sequence = True
                    break
            else:
                is_sequence = False

            if is_sequence and dirName not in self.ignore_image_sequence_paths:
                log.info('Prompt user to import image sequence from {}'.format(dirName))
                # Ignore this path (temporarily)
                self.ignore_image_sequence_paths.append(dirName)

                # Translate object
                _ = get_app()._tr

                # Handle exception
                ret = QMessageBox.question(self, _("Import Image Sequence"),
                                           _("Would you like to import %s as an image sequence?") % fileName,
                                           QMessageBox.No | QMessageBox.Yes)
                if ret == QMessageBox.Yes:
                    # Yes, import image sequence
                    log.info('Importing {} as image sequence {}'.format(file_path, base_name + '*.' + extension))
                    parameters = {
                        "file_path": file_path,
                        "folder_path": dirName,
                        "base_name": base_name,
                        "fixlen": fixlen,
                        "digits": digits,
                        "extension": extension
                    }
                    return parameters
                else:
                    return None
            else:
                return None

    # Handle a drag and drop being dropped on widget
    def dropEvent(self, event):
        # Reset list of ignored image sequences paths
        self.ignore_image_sequence_paths = []

        # Set cursor to waiting
        get_app().setOverrideCursor(QCursor(Qt.WaitCursor))

        for uri in event.mimeData().urls():
            log.info('Processing drop event for {}'.format(uri))
            filepath = uri.toLocalFile()
            if os.path.exists(filepath) and os.path.isfile(filepath):
                log.info('Adding file: {}'.format(filepath))
                if ".osp" in filepath:
                    # Auto load project passed as argument
                    self.win.OpenProjectSignal.emit(filepath)
                    event.accept()
                else:
                    # Auto import media file
                    if self.add_file(filepath):
                        event.accept()

        # Restore cursor
        get_app().restoreOverrideCursor()

    def refresh_columns(self):
        """Resize and hide certain columns"""
        if type(self) == FilesTreeView:
            # Only execute when the treeview is active
            self.hideColumn(3)
            self.hideColumn(4)
            self.hideColumn(5)
            self.resize_contents()

    def resize_contents(self):
        # Get size of widget
        thumbnail_width = 78
        tags_width = 75

        # Resize thumbnail and tags column
        self.header().resizeSection(0, thumbnail_width)
        self.header().resizeSection(2, tags_width)

        # Set stretch mode on certain columns
        self.header().setStretchLastSection(False)
        self.header().setSectionResizeMode(1, QHeaderView.Stretch)
        self.header().setSectionResizeMode(2, QHeaderView.Interactive)

    def currentChanged(self, selected, deselected):
        self.updateSelection()

    def value_updated(self, item):
        """ Name or tags updated """
        # Get translation method
        _ = get_app()._tr

        # Determine what was changed
        file_id = self.files_model.model.item(item.row(), 5).text()
        name = self.files_model.model.item(item.row(), 1).text()
        tags = self.files_model.model.item(item.row(), 2).text()

        # Get file object and update friendly name and tags attribute
        f = File.get(id=file_id)
        if name != f.data["path"]:
            f.data["name"] = name
        else:
            f.data["name"] = ""
        if "tags" in f.data.keys():
            if tags != f.data["tags"]:
                f.data["tags"] = tags
        elif tags:
            f.data["tags"] = tags

        # Tell file model to ignore updates (since this treeview will already be updated)
        self.files_model.ignore_update_signal = True

        # Save File
        f.save()

        # Re-enable updates
        self.files_model.ignore_update_signal = False

    def prepare_for_delete(self):
        """Remove signal handlers and prepare for deletion"""
        try:
            self.files_model.model.ModelRefreshed.disconnect()
        except:
            pass

    def __init__(self, model):
        # Invoke parent init
        QTreeView.__init__(self)

        # Get a reference to the window object
        self.win = get_app().window

        # Get Model data
        self.files_model = model

        # Keep track of mouse press start position to determine when to start drag
        self.setAcceptDrops(True)
        self.setDragEnabled(True)
        self.setDropIndicatorShown(True)
        self.ignore_image_sequence_paths = []

        # Setup header columns
        self.setModel(self.files_model.proxy_model)
        self.setIconSize(QSize(75, 62))
        self.setIndentation(0)
        self.setSelectionBehavior(QTreeView.SelectRows)
        self.setSelectionMode(QAbstractItemView.ExtendedSelection)
        self.setSizePolicy(QSizePolicy.Expanding, QSizePolicy.Expanding)
        self.setWordWrap(False)
        self.setTextElideMode(Qt.ElideRight)
        self.setStyleSheet('QTreeView::item { padding-top: 2px; }')
        self.files_model.model.ModelRefreshed.connect(self.refresh_columns)

        # Load initial files model data
        self.files_model.update_model()
        self.refresh_columns()

        # setup filter events
        app = get_app()
<<<<<<< HEAD
        self.files_model.model.itemChanged.connect(self.value_updated)
=======
        app.window.filesFilter.textChanged.connect(self.filter_changed)
        self.files_model.model.itemChanged.connect(self.value_updated)
        self.selectionModel().selectionChanged.connect(self.updateSelection)
>>>>>>> 564db2b2
<|MERGE_RESOLUTION|>--- conflicted
+++ resolved
@@ -51,11 +51,9 @@
 
     def updateSelection(self):
         # Track selected items
-        m = self.files_model.model
-        self.selected_items = [m.itemFromIndex(x) for x in self.selectionModel().selectedIndexes()]
+        self.selected = self.selectionModel().selectedIndexes()
 
         # Track selected file ids on main window
-<<<<<<< HEAD
         rows = []
         self.win.selected_files = []
         for selection in self.selected:
@@ -63,41 +61,26 @@
             if selected_row not in rows:
                 self.win.selected_files.append(self.files_model.model.item(selected_row, 5).text())
                 rows.append(selected_row)
-=======
-        self.win.selected_files = [x.text() for x in self.selected_items if x.column() == 5]
->>>>>>> 564db2b2
 
     def contextMenuEvent(self, event):
+        # Update selection
+        self.updateSelection()
 
         # Set context menu mode
         app = get_app()
         app.context_menu_object = "files"
 
-        index = self.indexAt(event.pos())
-
-        # Build menu
         menu = QMenu(self)
 
         menu.addAction(self.win.actionImportFiles)
-        menu.addAction(self.win.actionDetailsView)
-
-        if index.isValid():
-            # Look up the model item and our unique ID
-            item = self.files_model.model.itemFromIndex(index)
-            file_id = self.files_model.model.item(item.row(), 5).text()
-
-            try:
-                # Check whether we know the item is selected
-                i = self.win.selected_files.index(file_id)
-            except ValueError:
-                # Add to our list, if it's not already there
-                self.win.selected_files.append(file_id)
-
-            # If a valid file is selected, show file related options
+        menu.addAction(self.win.actionThumbnailView)
+        if self.selected:
+            # If file selected, show file related options
             menu.addSeparator()
 
             # Add edit title option (if svg file)
-            file = File.get(id=file_id)
+            selected_file_id = self.win.selected_files[0]
+            file = File.get(id=selected_file_id)
             if file and file.data.get("path").endswith(".svg"):
                 menu.addAction(self.win.actionEditTitle)
                 menu.addAction(self.win.actionDuplicateTitle)
@@ -120,7 +103,7 @@
             event.setDropAction(Qt.CopyAction)
             event.accept()
 
-    def startDrag(self, supportedActions):
+    def startDrag(self, event):
         """ Override startDrag method to display custom icon """
 
         # Get image of selected item
@@ -393,6 +376,7 @@
         self.setAcceptDrops(True)
         self.setDragEnabled(True)
         self.setDropIndicatorShown(True)
+        self.selected = []
         self.ignore_image_sequence_paths = []
 
         # Setup header columns
@@ -413,10 +397,4 @@
 
         # setup filter events
         app = get_app()
-<<<<<<< HEAD
-        self.files_model.model.itemChanged.connect(self.value_updated)
-=======
-        app.window.filesFilter.textChanged.connect(self.filter_changed)
-        self.files_model.model.itemChanged.connect(self.value_updated)
-        self.selectionModel().selectionChanged.connect(self.updateSelection)
->>>>>>> 564db2b2
+        self.files_model.model.itemChanged.connect(self.value_updated)