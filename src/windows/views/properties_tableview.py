--- conflicted
+++ resolved
@@ -28,13 +28,6 @@
 import os
 from functools import partial
 from operator import itemgetter
-<<<<<<< HEAD
-from PyQt5.QtCore import Qt, QRectF, QLocale, pyqtSignal, QObject, QTimer
-from PyQt5.QtGui import *
-from PyQt5.QtWidgets import QTableView, QAbstractItemView, QMenu, QSizePolicy, \
-    QHeaderView, QColorDialog, QItemDelegate, QStyle, QLabel, QPushButton, \
-    QHBoxLayout, QFrame, QFontDialog
-=======
 from PyQt5.QtCore import Qt, QRectF, QLocale, pyqtSignal, QTimer
 from PyQt5.QtGui import (
     QCursor, QIcon, QColor, QBrush, QPen, QPalette, QPixmap,
@@ -43,9 +36,8 @@
 from PyQt5.QtWidgets import (
     QTableView, QAbstractItemView, QMenu, QSizePolicy,
     QHeaderView, QColorDialog, QItemDelegate, QStyle, QLabel,
-    QPushButton, QHBoxLayout, QFrame,
+    QPushButton, QHBoxLayout, QFrame, QFontDialog,
 )
->>>>>>> ca992af0
 
 from classes.logger import log
 from classes.app import get_app
