--- conflicted
+++ resolved
@@ -97,47 +97,21 @@
         self.filter_base_properties = []
 
         timeline = get_app().window.timeline_sync.timeline
-        if item_type == "clip":
-<<<<<<< HEAD
-            item = timeline.GetClip(item_id)
-        elif item_type == "transition":
-            item = timeline.GetEffect(item_id)
-        elif item_type == "effect":
-            item = timeline.GetClipEffect(item_id)
+        item = get_query_object(item_id, item_type)
+        if item_type == "effect":
             # Filter out basic properties, since this is an effect on a clip
             self.filter_base_properties = ["position", "layer", "start", "end", "duration"]
             if item:
                 # We also need the parent
                 self.selected_parent = item.ParentClip()
-        else:
-            item = None
 
         if not item:
             # Clear model
-            self.update_model()
+            self.update_model(get_app().window.txtPropertyFilter.text())
             return
 
         self.selected.append((item, item_type))
         log.debug("Update %s item %s", item_type, item_id)
-=======
-            c = timeline.GetClip(item_id)
-            if c:
-                # Append to selected items
-                self.selected.append((c, item_type))
-        if item_type == "transition":
-            t = timeline.GetEffect(item_id)
-            if t:
-                # Append to selected items
-                self.selected.append((t, item_type))
-        if item_type == "effect":
-            e = timeline.GetClipEffect(item_id)
-            if e:
-                # Filter out basic properties, since this is an effect on a clip
-                self.filter_base_properties = ["position", "layer", "start", "end", "duration"]
-                # Append to selected items
-                self.selected.append((e, item_type))
-                self.selected_parent = e.ParentClip()
->>>>>>> 78f29b3a
 
         # Update frame # from timeline
         self.update_frame(get_app().window.preview_thread.player.Position(), reload_model=False)
@@ -743,12 +717,8 @@
 
         # Timer to use a delay before showing properties (to prevent a mass selection from trying
         # to update the property model hundreds of times)
-<<<<<<< HEAD
         self.update_timer = QTimer(self)
         self.update_timer.setObjectName("properties.update_timer")
-=======
-        self.update_timer = QTimer(parent)
->>>>>>> 78f29b3a
         self.update_timer.setInterval(100)
         self.update_timer.setSingleShot(True)
         self.update_timer.timeout.connect(self.update_item_timeout)
