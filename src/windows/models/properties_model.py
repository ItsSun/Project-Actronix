--- conflicted
+++ resolved
@@ -219,22 +219,8 @@
             # Get effect object
             c = Effect.get(id=clip_id)
 
-<<<<<<< HEAD
-        if c:
-            # Update clip attribute
-            if property_key in c.data:
-                log.debug("remove keyframe: %s" % c.data)
-
-                # Determine type of keyframe (normal or color)
-                keyframe_list = []
-                if property_type == "color":
-                    keyframe_list = [c.data[property_key]["red"], c.data[property_key]["blue"], c.data[property_key]["green"]]
-                else:
-                    keyframe_list = [c.data[property_key]]
-=======
         if c and property_key in c.data:  # Update clip attribute
-            log.info("remove keyframe: %s" % c.data)
->>>>>>> 917c125f
+            log.debug("remove keyframe: %s" % c.data)
 
             # Determine type of keyframe (normal or color)
             keyframe_list = []
@@ -263,19 +249,11 @@
                 if not point_to_delete:
                     point_to_delete = closest_point
 
-<<<<<<< HEAD
-                    # Delete point (if needed)
-                    if point_to_delete:
-                        clip_updated = True
-                        log.debug("Found point to delete at X=%s" % point_to_delete["co"]["X"])
-                        keyframe["Points"].remove(point_to_delete)
-=======
                 # Delete point (if needed)
                 if point_to_delete:
                     clip_updated = True
-                    log.info("Found point to delete at X=%s" % point_to_delete["co"]["X"])
+                    log.debug("Found point to delete at X=%s" % point_to_delete["co"]["X"])
                     keyframe["Points"].remove(point_to_delete)
->>>>>>> 917c125f
 
             # Reduce # of clip properties we are saving (performance boost)
             c.data = {property_key: c.data[property_key]}
