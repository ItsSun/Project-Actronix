"""
 @file
 @brief This file loads the File Properties dialog
 @author Jonathan Thomas <jonathan@openshot.org>

 @section LICENSE

 Copyright (c) 2008-2018 OpenShot Studios, LLC
 (http://www.openshotstudios.com). This file is part of
 OpenShot Video Editor (http://www.openshot.org), an open-source project
 dedicated to delivering high quality video editing and animation solutions
 to the world.

 OpenShot Video Editor is free software: you can redistribute it and/or modify
 it under the terms of the GNU General Public License as published by
 the Free Software Foundation, either version 3 of the License, or
 (at your option) any later version.

 OpenShot Video Editor is distributed in the hope that it will be useful,
 but WITHOUT ANY WARRANTY; without even the implied warranty of
 MERCHANTABILITY or FITNESS FOR A PARTICULAR PURPOSE.  See the
 GNU General Public License for more details.

 You should have received a copy of the GNU General Public License
 along with OpenShot Library.  If not, see <http://www.gnu.org/licenses/>.
 """

import os
<<<<<<< HEAD

from PyQt5.QtWidgets import QDialog, QFileDialog, QDialogButtonBox, QPushButton

import openshot  # Python module for libopenshot (required video editing module installed separately)
=======
import locale
import functools
import json

# Try to get the security-patched XML functions from defusedxml
try:
  from defusedxml import minidom as xml
except ImportError:
  from xml.dom import minidom as xml

from PyQt5.QtCore import *
from PyQt5.QtWidgets import *

# Python module for libopenshot (required video editing module installed separately)
import openshot
>>>>>>> bf31cd0e

from classes import info, ui_util, settings
from classes.app import get_app
from classes.logger import log
from classes.metrics import track_metric_screen



class FileProperties(QDialog):
    """ File Properties Dialog """

    # Path to ui file
    ui_path = os.path.join(info.PATH, 'windows', 'ui', 'file-properties.ui')

    def __init__(self, file):
        self.file = file

        # Create dialog class
        QDialog.__init__(self)

        # Load UI from designer
        ui_util.load_ui(self, self.ui_path)

        # Init UI
        ui_util.init_ui(self)

        # get translations
        app = get_app()
        _ = app._tr

        # Get settings
        self.s = settings.get_settings()

        # Track metrics
        track_metric_screen("file-properties-screen")

        # Add buttons to interface
        self.update_button = QPushButton(_('Update'))
        self.buttonBox.addButton(self.update_button, QDialogButtonBox.AcceptRole)
        self.buttonBox.addButton(QPushButton(_('Cancel')), QDialogButtonBox.RejectRole)

        # Dynamically load tabs from settings data
        self.settings_data = settings.get_settings().get_all_settings()

        # Get file properties
        filename = os.path.basename(self.file.data["path"])
        file_extension = os.path.splitext(filename)[1]
        fps_float = float(self.file.data["fps"]["num"]) / float(self.file.data["fps"]["den"])

        tags = ""
        if "tags" in self.file.data.keys():
            tags = self.file.data["tags"]
        name = filename
        if "name" in self.file.data.keys():
            name = self.file.data["name"]

        # Populate fields
        self.txtFileName.setText(name)
        self.txtTags.setText(tags)
        self.txtFilePath.setText(self.file.data["path"])
        self.btnBrowse.clicked.connect(self.browsePath)

        # Populate video fields
        self.txtWidth.setValue(self.file.data["width"])
        self.txtHeight.setValue(self.file.data["height"])
        self.txtFrameRateNum.setValue(self.file.data["fps"]["num"])
        self.txtFrameRateDen.setValue(self.file.data["fps"]["den"])
        self.txtAspectRatioNum.setValue(self.file.data["display_ratio"]["num"])
        self.txtAspectRatioDen.setValue(self.file.data["display_ratio"]["den"])
        self.txtPixelRatioNum.setValue(self.file.data["pixel_ratio"]["num"])
        self.txtPixelRatioDen.setValue(self.file.data["pixel_ratio"]["den"])

        # Disable Framerate if audio stream found
        if self.file.data["has_audio"]:
            self.txtFrameRateNum.setEnabled(False)
            self.txtFrameRateDen.setEnabled(False)

        self.txtStartFrame.setMaximum(int(self.file.data["video_length"]))
        if 'start' not in file.data.keys():
            self.txtStartFrame.setValue(1)
        else:
            self.txtStartFrame.setValue(round(float(file.data["start"]) * fps_float) + 1)

        self.txtEndFrame.setMaximum(int(self.file.data["video_length"]))
        if 'end' not in file.data.keys():
            self.txtEndFrame.setValue(int(self.file.data["video_length"]))
        else:
            self.txtEndFrame.setValue(round(float(file.data["end"]) * fps_float) + 1)

        # Populate video & audio format
        self.txtVideoFormat.setText(file_extension.replace(".", ""))
        self.txtVideoCodec.setText(self.file.data["vcodec"])
        self.txtAudioCodec.setText(self.file.data["acodec"])
        self.txtSampleRate.setValue(int(self.file.data["sample_rate"]))
        self.txtChannels.setValue(int(self.file.data["channels"]))
        self.txtVideoBitRate.setValue(int(self.file.data["video_bit_rate"]))
        self.txtAudioBitRate.setValue(int(self.file.data["audio_bit_rate"]))

        # Populate output field
        self.txtOutput.setText(json.dumps(file.data, sort_keys=True, indent=2))

        # Add channel layouts
        channel_layout_index = 0
        selected_channel_layout_index = 0
        current_channel_layout = 0
        if self.file.data["has_audio"]:
            current_channel_layout = int(self.file.data["channel_layout"])
        self.channel_layout_choices = []
        for layout in [(0, _("Unknown")),
                       (openshot.LAYOUT_MONO, _("Mono (1 Channel)")),
                       (openshot.LAYOUT_STEREO, _("Stereo (2 Channel)")),
                       (openshot.LAYOUT_SURROUND, _("Surround (3 Channel)")),
                       (openshot.LAYOUT_5POINT1, _("Surround (5.1 Channel)")),
                       (openshot.LAYOUT_7POINT1, _("Surround (7.1 Channel)"))]:
            log.info(layout)
            self.channel_layout_choices.append(layout[0])
            self.cboChannelLayout.addItem(layout[1], layout[0])
            if current_channel_layout == layout[0]:
                selected_channel_layout_index = channel_layout_index
            channel_layout_index += 1

        # Select matching channel layout
        self.cboChannelLayout.setCurrentIndex(selected_channel_layout_index)

        # Load the interlaced options
        self.cboInterlaced.clear()
        self.cboInterlaced.addItem(_("Yes"), "Yes")
        self.cboInterlaced.addItem(_("No"), "No")
        if self.file.data["interlaced_frame"]:
            self.cboInterlaced.setCurrentIndex(0)
        else:
            self.cboInterlaced.setCurrentIndex(1)

        # Switch to 1st page
        self.toolBox.setCurrentIndex(0)

    def browsePath(self):
        # get translations
        app = get_app()
        _ = app._tr

        starting_folder, filename = os.path.split(self.file.data["path"])
        newFilePath = QFileDialog.getOpenFileName(None, _("Locate media file: %s") % filename, starting_folder)[0]
        self.txtFilePath.setText(newFilePath)

    def accept(self):
        # Update file details
        self.file.data["name"] = self.txtFileName.text()
        self.file.data["tags"] = self.txtTags.text()

        # experimental: update file path
        self.file.data["path"] = self.txtFilePath.text()

        # Update Framerate
        self.file.data["fps"]["num"] = self.txtFrameRateNum.value()
        self.file.data["fps"]["den"] = self.txtFrameRateDen.value()

        # Update start / end frame
        fps_float = float(self.file.data["fps"]["num"]) / float(self.file.data["fps"]["den"])
        if self.txtStartFrame.value() != 1 or self.txtEndFrame.value() != self.file.data["video_length"]:
            self.file.data["start"] = (self.txtStartFrame.value() - 1) / fps_float
            self.file.data["end"] = (self.txtEndFrame.value() - 1) / fps_float

        # Save file object
        self.file.save()

        # Accept dialog
        super(FileProperties, self).accept()

    def reject(self):

        # Cancel dialog
        super(FileProperties, self).reject()<|MERGE_RESOLUTION|>--- conflicted
+++ resolved
@@ -26,12 +26,6 @@
  """
 
 import os
-<<<<<<< HEAD
-
-from PyQt5.QtWidgets import QDialog, QFileDialog, QDialogButtonBox, QPushButton
-
-import openshot  # Python module for libopenshot (required video editing module installed separately)
-=======
 import locale
 import functools
 import json
@@ -43,11 +37,10 @@
   from xml.dom import minidom as xml
 
 from PyQt5.QtCore import *
-from PyQt5.QtWidgets import *
+from PyQt5.QtWidgets import QDialog, QFileDialog, QDialogButtonBox, QPushButton
 
 # Python module for libopenshot (required video editing module installed separately)
 import openshot
->>>>>>> bf31cd0e
 
 from classes import info, ui_util, settings
 from classes.app import get_app
