"""
 @file
 @brief This file loads the About dialog (i.e about Openshot Project)
 @author Jonathan Thomas <jonathan@openshot.org>
 @author Olivier Girard <olivier@openshot.org>

 @section LICENSE

 Copyright (c) 2008-2018 OpenShot Studios, LLC
 (http://www.openshotstudios.com). This file is part of
 OpenShot Video Editor (http://www.openshot.org), an open-source project
 dedicated to delivering high quality video editing and animation solutions
 to the world.

 OpenShot Video Editor is free software: you can redistribute it and/or modify
 it under the terms of the GNU General Public License as published by
 the Free Software Foundation, either version 3 of the License, or
 (at your option) any later version.

 OpenShot Video Editor is distributed in the hope that it will be useful,
 but WITHOUT ANY WARRANTY; without even the implied warranty of
 MERCHANTABILITY or FITNESS FOR A PARTICULAR PURPOSE.  See the
 GNU General Public License for more details.

 You should have received a copy of the GNU General Public License
 along with OpenShot Library.  If not, see <http://www.gnu.org/licenses/>.
 """

import os
import codecs
import re
from functools import partial

from PyQt5.QtCore import *
from PyQt5.QtWidgets import *

from classes import info, ui_util, openshot_rc
from classes.logger import log
from classes.app import get_app
from classes.metrics import *
from windows.views.credits_treeview import CreditsTreeView
from windows.views.changelog_treeview import ChangelogTreeView

import json
import datetime


def parse_changelog(changelog_path):
    """Read changelog entries from provided file path."""
    changelog_list = []
    if not os.path.exists(changelog_path):
        return None
    # Attempt to open changelog with utf-8, and then utf-16 (for unix / windows support)
    for encoding_name in ('utf_8', 'utf_16'):
        try:
            with codecs.open(changelog_path, 'r', encoding=encoding_name) as changelog_file:
                for line in changelog_file:
                    changelog_list.append({'hash': line[:9].strip(),
                                           'date': line[9:20].strip(),
                                           'author': line[20:45].strip(),
                                           'subject': line[45:].strip() })
                break
        except:
            log.warning('Failed to parse log file %s with encoding %s' % (changelog_path, encoding_name))
    return changelog_list


def parse_new_changelog(changelog_path):
    """Parse changelog data from specified new-format file."""
    if not os.path.exists(changelog_path):
        return None
    changelog_list = None
    for encoding_name in ('utf_8', 'utf_16'):
        try:
            with codecs.open(changelog_path, 'r', encoding=encoding_name) as changelog_file:
                # Generate match object with fields from all matching lines
                matches = re.findall(
                    r"^-\s?([0-9a-f]{40})\s(\d{4,4}-\d{2,2}-\d{2,2})\s(.*)\s\[(.*)\]\s*$",
                    changelog_file.read(), re.MULTILINE)
                log.debug("Parsed {} changelog lines from {}".format(len(matches), changelog_path))
                changelog_list = [{
                    "hash": entry[0],
                    "date": entry[1],
                    "subject": entry[2],
                    "author": entry[3],
                    } for entry in matches]
        except UnicodeError:
            log.debug('Failed to parse log file %s with encoding %s' % (changelog_path, encoding_name))
            continue
        except Exception:
            log.warning("Parse error reading {}".format(changelog_path), exc_info=1)
            return None
    return changelog_list

class About(QDialog):
    """ About Dialog """

    ui_path = os.path.join(info.PATH, 'windows', 'ui', 'about.ui')

    def __init__(self):
        # Create dialog class
        QDialog.__init__(self)

        # Load UI from designer
        ui_util.load_ui(self, self.ui_path)

        # Init Ui
        ui_util.init_ui(self)

        # get translations
        self.app = get_app()
        _ = self.app._tr

        # Hide chnagelog button by default
        self.btnchangelog.setVisible(False)
<<<<<<< HEAD
        projects = ['openshot-qt', 'libopenshot', 'libopenshot-audio']
        # Old paths
        paths = [os.path.join(info.PATH, 'settings', '{}.log'.format(p)) for p in projects]
        # New paths
        paths.extend([os.path.join(info.PATH, 'resources', '{}.log'.format(p)) for p in projects])
        if any([os.path.exists(path) for path in paths]):
            self.btnchangelog.setVisible(True)
        else:
            log.warn("No changelog files found, disabling button")
=======
        for project in ['openshot-qt', 'libopenshot', 'libopenshot-audio']:
            changelog_path = os.path.join(info.PATH, 'settings', '%s.log' % project)
            if os.path.exists(changelog_path):
                # Attempt to open changelog with utf-8, and then utf-16-le (for unix / windows support)
                for encoding_name in ('utf_8', 'utf_16'):
                    try:
                        with codecs.open(changelog_path, 'r', encoding=encoding_name) as changelog_file:
                            if changelog_file.read():
                                self.btnchangelog.setVisible(True)
                                break
                    except Exception:
                        log.debug('Failed to parse log file %s with encoding %s', changelog_path, encoding_name)
>>>>>>> a07d24f3

        create_text = _('Create &amp; Edit Amazing Videos and Movies')
        description_text = _('OpenShot Video Editor 2.x is the next generation of the award-winning <br/>OpenShot video editing platform.')
        learnmore_text = _('Learn more')
        copyright_text = _('Copyright &copy; %(begin_year)s-%(current_year)s') % {'begin_year': '2008', 'current_year': str(datetime.datetime.today().year) }
        about_html = '<html><head/><body><hr/><p align="center"><span style=" font-size:10pt; font-weight:600;">%s</span></p><p align="center"><span style=" font-size:10pt;">%s </span><a href="https://www.openshot.org/%s?r=about-us"><span style=" font-size:10pt; text-decoration: none; color:#55aaff;">%s</span></a><span style=" font-size:10pt;">.</span></p></body></html>' % (create_text, description_text, info.website_language(), learnmore_text)
        company_html = '<html><head/><body style="font-size:11pt; font-weight:400; font-style:normal;">\n<hr />\n<p align="center" style=" margin-top:12px; margin-bottom:12px; margin-left:0px; margin-right:0px; -qt-block-indent:0; text-indent:0px;"><span style=" font-size:10pt; font-weight:600;">%s </span><a href="http://www.openshotstudios.com?r=about-us"><span style=" font-size:10pt; font-weight:600; text-decoration: none; color:#55aaff;">OpenShot Studios, LLC<br /></span></a></p></body></html>' % (copyright_text)

        # Set description and company labels
        self.lblAboutDescription.setText(about_html)
        self.lblAboutCompany.setText(company_html)

        # set events handlers
        self.btncredit.clicked.connect(self.load_credit)
        self.btnlicense.clicked.connect(self.load_license)
        self.btnchangelog.clicked.connect(self.load_changelog)

        # Init some variables
        openshot_qt_version = _("Version: %s") % info.VERSION
        libopenshot_version = "libopenshot: %s" % openshot.OPENSHOT_VERSION_FULL
        self.txtversion.setText("<b>%s</b><br/>%s" % (openshot_qt_version, libopenshot_version))
        self.txtversion.setAlignment(Qt.AlignCenter)

        # Track metrics
        track_metric_screen("about-screen")

    def load_credit(self):
        """ Load Credits for everybody who has contributed in several domain for Openshot """
        log.info('Credit screen has been opened')
        windo = Credits()
        windo.exec_()

    def load_license(self):
        """ Load License of the project """
        log.info('License screen has been opened')
        windo = License()
        windo.exec_()

    def load_changelog(self):
        """ Load the changelog window """
        log.info('Changelog screen has been opened')
        windo = Changelog()
        windo.exec_()


class License(QDialog):
    """ License Dialog """

    ui_path = os.path.join(info.PATH, 'windows', 'ui', 'license.ui')

    def __init__(self):
        # Create dialog class
        QDialog.__init__(self)

        # Load UI from designer
        ui_util.load_ui(self, self.ui_path)

        # Init Ui
        ui_util.init_ui(self)

        # get translations
        self.app = get_app()
        _ = self.app._tr

        # Init license
        with open(os.path.join(info.RESOURCES_PATH, 'license.txt'), 'r') as my_license:
            text = my_license.read()
            self.textBrowser.append(text)

        # Scroll to top
        cursor = self.textBrowser.textCursor()
        cursor.setPosition(0)
        self.textBrowser.setTextCursor(cursor)


class Credits(QDialog):
    """ Credits Dialog """

    ui_path = os.path.join(info.PATH, 'windows', 'ui', 'credits.ui')

    def Filter_Triggered(self, textbox, treeview):
        """Callback for filter being changed"""
        # Update model for treeview
        treeview.refresh_view(filter=textbox.text())

    def __init__(self):

        # Create dialog class
        QDialog.__init__(self)

        # Load UI from designer
        ui_util.load_ui(self, self.ui_path)

        # Init Ui
        ui_util.init_ui(self)

        # get translations
        self.app = get_app()
        _ = self.app._tr

        # Update supporter button
        supporter_text = _("Become a Supporter")
        supporter_html = '<html><head/><body><p align="center"><a href="https://www.openshot.org/%sdonate/?app-about-us"><span style=" text-decoration: underline; color:#55aaff;">%s</span></a></p></body></html>' % (info.website_language(), supporter_text)
        self.lblBecomeSupporter.setText(supporter_html)

        # Get list of developers
        developer_list = []
        with codecs.open(os.path.join(info.RESOURCES_PATH, 'contributors.json'), 'r', 'utf_8') as contributors_file:
            developer_string = contributors_file.read()
            developer_list = json.loads(developer_string)

        self.developersListView = CreditsTreeView(credits=developer_list, columns=["email", "website"])
        self.vboxDevelopers.addWidget(self.developersListView)
        self.txtDeveloperFilter.textChanged.connect(partial(self.Filter_Triggered, self.txtDeveloperFilter, self.developersListView))

        # Get string of translators for the current language
        translator_credits = []
        translator_credits_string = _("translator-credits").replace("Launchpad Contributions:\n", "").replace("translator-credits","")
        if translator_credits_string:
            # Parse string into a list of dictionaries
            translator_rows = translator_credits_string.split("\n")
            for row in translator_rows:
                # Split each row into 2 parts (name and username)
                translator_parts = row.split("https://launchpad.net/")
                name = translator_parts[0].strip()
                username = translator_parts[1].strip()
                translator_credits.append({"name":name, "website":"https://launchpad.net/%s" % username})

            # Add translators listview
            self.translatorsListView = CreditsTreeView(translator_credits, columns=["website"])
            self.vboxTranslators.addWidget(self.translatorsListView)
            self.txtTranslatorFilter.textChanged.connect(partial(self.Filter_Triggered, self.txtTranslatorFilter, self.translatorsListView))
        else:
            # No translations for this language, hide credits
            self.tabCredits.removeTab(1)

        # Get list of supporters
        supporter_list = []
        with codecs.open(os.path.join(info.RESOURCES_PATH, 'supporters.json'), 'r', 'utf_8') as supporter_file:
            supporter_string = supporter_file.read()
            supporter_list = json.loads(supporter_string)

        # Add supporters listview
        self.supportersListView = CreditsTreeView(supporter_list, columns=["website"])
        self.vboxSupporters.addWidget(self.supportersListView)
        self.txtSupporterFilter.textChanged.connect(partial(self.Filter_Triggered, self.txtSupporterFilter, self.supportersListView))
7

class Changelog(QDialog):
    """ Changelog Dialog """

    ui_path = os.path.join(info.PATH, 'windows', 'ui', 'changelog.ui')

    def Filter_Triggered(self, textbox, treeview):
        """Callback for filter being changed"""
        # Update model for treeview
        treeview.refresh_view(filter=textbox.text())

    def __init__(self):

        # Create dialog class
        QDialog.__init__(self)

        # Load UI from designer
        ui_util.load_ui(self, self.ui_path)

        # Init Ui
        ui_util.init_ui(self)

        # get translations
        _ = get_app()._tr

        # Connections to objects imported from .ui file
        tab = {
            "openshot-qt": self.tab_openshot_qt,
            "libopenshot": self.tab_libopenshot,
            "libopenshot-audio": self.tab_libopenshot_audio,
        }
        vbox = {
            "openshot-qt": self.vbox_openshot_qt,
            "libopenshot": self.vbox_libopenshot,
            "libopenshot-audio": self.vbox_libopenshot_audio,
        }
        filter = {
            "openshot-qt": self.txtChangeLogFilter_openshot_qt,
            "libopenshot": self.txtChangeLogFilter_libopenshot,
            "libopenshot-audio": self.txtChangeLogFilter_libopenshot_audio,
        }

        # Update github link button
        github_text = _("OpenShot on GitHub")
        github_html = '<html><head/><body><p align="center"><a href="https://github.com/OpenShot/"><span style=" text-decoration: underline; color:#55aaff;">%s</span></a></p></body></html>' % (github_text)
        self.lblGitHubLink.setText(github_html)

<<<<<<< HEAD
        # Read changelog file for each project
        for project in ['openshot-qt', 'libopenshot', 'libopenshot-audio']:
            new_changelog_path = os.path.join(info.PATH, 'resources', '{}.log'.format(project))
            old_changelog_path = os.path.join(info.PATH, 'settings', '{}.log'.format(project))
            if os.path.exists(new_changelog_path):
                log.debug("Reading changelog file: {}".format(new_changelog_path))
                changelog_list = parse_new_changelog(new_changelog_path)
            elif os.path.isfile(old_changelog_path):
                log.debug("Reading legacy changelog file: {}".format(old_changelog_path))
                changelog_list = parse_changelog(old_changelog_path)
            else:
                changelog_list = None
            # Hopefully we found ONE of the two
            if changelog_list is None:
                log.warn("Could not load changelog for {}".format(project))
                # Hide the tab for this changelog
                tabindex = self.tabChangelog.indexOf(tab[project])
                if tabindex >= 0:
                    self.tabChangelog.removeTab(tabindex)
                continue
            # Populate listview widget with changelog data
            cl_treeview = ChangelogTreeView(
                commits=changelog_list,
                commit_url="https://github.com/OpenShot/{}/commit/%s/".format(project))
            vbox[project].addWidget(cl_treeview)
            filter[project].textChanged.connect(
                partial(self.Filter_Triggered, filter[project], cl_treeview))
=======
        # Get changelog for openshot-qt (if any)
        changelog_list = []
        changelog_path = os.path.join(info.PATH, 'settings', 'openshot-qt.log')
        if os.path.exists(changelog_path):
            # Attempt to open changelog with utf-8, and then utf-16-le (for unix / windows support)
            for encoding_name in ('utf_8', 'utf_16'):
                try:
                    with codecs.open(changelog_path, 'r', encoding=encoding_name) as changelog_file:
                        for line in changelog_file:
                            changelog_list.append({'hash': line[:9].strip(),
                                                   'date': line[9:20].strip(),
                                                   'author': line[20:45].strip(),
                                                   'subject': line[45:].strip() })
                        break
                except Exception:
                    log.debug('Failed to parse log file %s with encoding %s', changelog_path, encoding_name)
        self.openshot_qt_ListView = ChangelogTreeView(commits=changelog_list, commit_url="https://github.com/OpenShot/openshot-qt/commit/%s/")
        self.vbox_openshot_qt.addWidget(self.openshot_qt_ListView)
        self.txtChangeLogFilter_openshot_qt.textChanged.connect(partial(self.Filter_Triggered, self.txtChangeLogFilter_openshot_qt, self.openshot_qt_ListView))

        # Get changelog for libopenshot (if any)
        changelog_list = []
        changelog_path = os.path.join(info.PATH, 'settings', 'libopenshot.log')
        if os.path.exists(changelog_path):
            # Attempt to open changelog with utf-8, and then utf-16-le (for unix / windows support)
            for encoding_name in ('utf_8', 'utf_16'):
                try:
                    with codecs.open(changelog_path, 'r', encoding=encoding_name) as changelog_file:
                        for line in changelog_file:
                            changelog_list.append({'hash': line[:9].strip(),
                                                   'date': line[9:20].strip(),
                                                   'author': line[20:45].strip(),
                                                   'subject': line[45:].strip() })
                        break
                except Exception:
                    log.debug('Failed to parse log file %s with encoding %s', changelog_path, encoding_name)
        self.libopenshot_ListView = ChangelogTreeView(commits=changelog_list, commit_url="https://github.com/OpenShot/libopenshot/commit/%s/")
        self.vbox_libopenshot.addWidget(self.libopenshot_ListView)
        self.txtChangeLogFilter_libopenshot.textChanged.connect(partial(self.Filter_Triggered, self.txtChangeLogFilter_libopenshot, self.libopenshot_ListView))

        # Get changelog for libopenshot-audio (if any)
        changelog_list = []
        changelog_path = os.path.join(info.PATH, 'settings', 'libopenshot-audio.log')
        if os.path.exists(changelog_path):
            # Attempt to support Linux- and Windows-encoded files by opening
            # changelog with utf-8, then utf-16 (endianness via the BOM, which
            # gets filtered out automatically by the decoder)
            for encoding_name in ('utf_8', 'utf_16'):
                try:
                    with codecs.open(changelog_path, 'r', encoding=encoding_name) as changelog_file:
                        for line in changelog_file:
                            changelog_list.append({'hash': line[:9].strip(),
                                                   'date': line[9:20].strip(),
                                                   'author': line[20:45].strip(),
                                                   'subject': line[45:].strip() })
                        break
                except Exception:
                    log.debug('Failed to parse log file %s with encoding %s', changelog_path, encoding_name)
        self.libopenshot_audio_ListView = ChangelogTreeView(commits=changelog_list, commit_url="https://github.com/OpenShot/libopenshot-audio/commit/%s/")
        self.vbox_libopenshot_audio.addWidget(self.libopenshot_audio_ListView)
        self.txtChangeLogFilter_libopenshot_audio.textChanged.connect(partial(self.Filter_Triggered, self.txtChangeLogFilter_libopenshot_audio, self.libopenshot_audio_ListView))
>>>>>>> a07d24f3
<|MERGE_RESOLUTION|>--- conflicted
+++ resolved
@@ -113,7 +113,7 @@
 
         # Hide chnagelog button by default
         self.btnchangelog.setVisible(False)
-<<<<<<< HEAD
+        
         projects = ['openshot-qt', 'libopenshot', 'libopenshot-audio']
         # Old paths
         paths = [os.path.join(info.PATH, 'settings', '{}.log'.format(p)) for p in projects]
@@ -123,20 +123,6 @@
             self.btnchangelog.setVisible(True)
         else:
             log.warn("No changelog files found, disabling button")
-=======
-        for project in ['openshot-qt', 'libopenshot', 'libopenshot-audio']:
-            changelog_path = os.path.join(info.PATH, 'settings', '%s.log' % project)
-            if os.path.exists(changelog_path):
-                # Attempt to open changelog with utf-8, and then utf-16-le (for unix / windows support)
-                for encoding_name in ('utf_8', 'utf_16'):
-                    try:
-                        with codecs.open(changelog_path, 'r', encoding=encoding_name) as changelog_file:
-                            if changelog_file.read():
-                                self.btnchangelog.setVisible(True)
-                                break
-                    except Exception:
-                        log.debug('Failed to parse log file %s with encoding %s', changelog_path, encoding_name)
->>>>>>> a07d24f3
 
         create_text = _('Create &amp; Edit Amazing Videos and Movies')
         description_text = _('OpenShot Video Editor 2.x is the next generation of the award-winning <br/>OpenShot video editing platform.')
@@ -331,7 +317,6 @@
         github_html = '<html><head/><body><p align="center"><a href="https://github.com/OpenShot/"><span style=" text-decoration: underline; color:#55aaff;">%s</span></a></p></body></html>' % (github_text)
         self.lblGitHubLink.setText(github_html)
 
-<<<<<<< HEAD
         # Read changelog file for each project
         for project in ['openshot-qt', 'libopenshot', 'libopenshot-audio']:
             new_changelog_path = os.path.join(info.PATH, 'resources', '{}.log'.format(project))
@@ -358,67 +343,4 @@
                 commit_url="https://github.com/OpenShot/{}/commit/%s/".format(project))
             vbox[project].addWidget(cl_treeview)
             filter[project].textChanged.connect(
-                partial(self.Filter_Triggered, filter[project], cl_treeview))
-=======
-        # Get changelog for openshot-qt (if any)
-        changelog_list = []
-        changelog_path = os.path.join(info.PATH, 'settings', 'openshot-qt.log')
-        if os.path.exists(changelog_path):
-            # Attempt to open changelog with utf-8, and then utf-16-le (for unix / windows support)
-            for encoding_name in ('utf_8', 'utf_16'):
-                try:
-                    with codecs.open(changelog_path, 'r', encoding=encoding_name) as changelog_file:
-                        for line in changelog_file:
-                            changelog_list.append({'hash': line[:9].strip(),
-                                                   'date': line[9:20].strip(),
-                                                   'author': line[20:45].strip(),
-                                                   'subject': line[45:].strip() })
-                        break
-                except Exception:
-                    log.debug('Failed to parse log file %s with encoding %s', changelog_path, encoding_name)
-        self.openshot_qt_ListView = ChangelogTreeView(commits=changelog_list, commit_url="https://github.com/OpenShot/openshot-qt/commit/%s/")
-        self.vbox_openshot_qt.addWidget(self.openshot_qt_ListView)
-        self.txtChangeLogFilter_openshot_qt.textChanged.connect(partial(self.Filter_Triggered, self.txtChangeLogFilter_openshot_qt, self.openshot_qt_ListView))
-
-        # Get changelog for libopenshot (if any)
-        changelog_list = []
-        changelog_path = os.path.join(info.PATH, 'settings', 'libopenshot.log')
-        if os.path.exists(changelog_path):
-            # Attempt to open changelog with utf-8, and then utf-16-le (for unix / windows support)
-            for encoding_name in ('utf_8', 'utf_16'):
-                try:
-                    with codecs.open(changelog_path, 'r', encoding=encoding_name) as changelog_file:
-                        for line in changelog_file:
-                            changelog_list.append({'hash': line[:9].strip(),
-                                                   'date': line[9:20].strip(),
-                                                   'author': line[20:45].strip(),
-                                                   'subject': line[45:].strip() })
-                        break
-                except Exception:
-                    log.debug('Failed to parse log file %s with encoding %s', changelog_path, encoding_name)
-        self.libopenshot_ListView = ChangelogTreeView(commits=changelog_list, commit_url="https://github.com/OpenShot/libopenshot/commit/%s/")
-        self.vbox_libopenshot.addWidget(self.libopenshot_ListView)
-        self.txtChangeLogFilter_libopenshot.textChanged.connect(partial(self.Filter_Triggered, self.txtChangeLogFilter_libopenshot, self.libopenshot_ListView))
-
-        # Get changelog for libopenshot-audio (if any)
-        changelog_list = []
-        changelog_path = os.path.join(info.PATH, 'settings', 'libopenshot-audio.log')
-        if os.path.exists(changelog_path):
-            # Attempt to support Linux- and Windows-encoded files by opening
-            # changelog with utf-8, then utf-16 (endianness via the BOM, which
-            # gets filtered out automatically by the decoder)
-            for encoding_name in ('utf_8', 'utf_16'):
-                try:
-                    with codecs.open(changelog_path, 'r', encoding=encoding_name) as changelog_file:
-                        for line in changelog_file:
-                            changelog_list.append({'hash': line[:9].strip(),
-                                                   'date': line[9:20].strip(),
-                                                   'author': line[20:45].strip(),
-                                                   'subject': line[45:].strip() })
-                        break
-                except Exception:
-                    log.debug('Failed to parse log file %s with encoding %s', changelog_path, encoding_name)
-        self.libopenshot_audio_ListView = ChangelogTreeView(commits=changelog_list, commit_url="https://github.com/OpenShot/libopenshot-audio/commit/%s/")
-        self.vbox_libopenshot_audio.addWidget(self.libopenshot_audio_ListView)
-        self.txtChangeLogFilter_libopenshot_audio.textChanged.connect(partial(self.Filter_Triggered, self.txtChangeLogFilter_libopenshot_audio, self.libopenshot_audio_ListView))
->>>>>>> a07d24f3
+                partial(self.Filter_Triggered, filter[project], cl_treeview))