"""
 @file
 @brief This file loads the main window (i.e. the primary user-interface)
 @author Noah Figg <eggmunkee@hotmail.com>
 @author Jonathan Thomas <jonathan@openshot.org>
 @author Olivier Girard <olivier@openshot.org>

 @section LICENSE

 Copyright (c) 2008-2018 OpenShot Studios, LLC
 (http://www.openshotstudios.com). This file is part of
 OpenShot Video Editor (http://www.openshot.org), an open-source project
 dedicated to delivering high quality video editing and animation solutions
 to the world.

 OpenShot Video Editor is free software: you can redistribute it and/or modify
 it under the terms of the GNU General Public License as published by
 the Free Software Foundation, either version 3 of the License, or
 (at your option) any later version.

 OpenShot Video Editor is distributed in the hope that it will be useful,
 but WITHOUT ANY WARRANTY; without even the implied warranty of
 MERCHANTABILITY or FITNESS FOR A PARTICULAR PURPOSE.  See the
 GNU General Public License for more details.

 You should have received a copy of the GNU General Public License
 along with OpenShot Library.  If not, see <http://www.gnu.org/licenses/>.
 """

import os
import shutil
import sys
import webbrowser
from copy import deepcopy
from time import sleep
from uuid import uuid4

import openshot  # Python module for libopenshot (required video editing module installed separately)
from PyQt5.QtCore import (
    Qt, pyqtSignal, QCoreApplication, PYQT_VERSION_STR,
    QTimer, QDateTime, QFileInfo, QUrl,
    )
from PyQt5.QtGui import QIcon, QCursor, QKeySequence, QTextCursor
from PyQt5.QtWidgets import (
    QMainWindow, QWidget, QDockWidget,
    QMessageBox, QDialog, QFileDialog, QInputDialog,
    QAction, QActionGroup, QSizePolicy,
    QStatusBar, QToolBar, QToolButton,
    QLineEdit, QSlider, QLabel, QComboBox, QTextEdit
)

from classes import exceptions, info, settings, qt_types, ui_util, updates
from classes.app import get_app
from classes.conversion import zoomToSeconds, secondsToZoom
from classes.exporters.edl import export_edl
from classes.exporters.final_cut_pro import export_xml
from classes.importers.edl import import_edl
from classes.importers.final_cut_pro import import_xml
from classes.logger import log
<<<<<<< HEAD
from classes.metrics import (
    track_metric_session, track_metric_screen,
    track_metric_error, track_exception_stacktrace,
    )
from classes.query import Clip, Transition, Marker, Track, Effect
=======
from classes.metrics import track_metric_session, track_metric_screen
from classes.query import Clip, Transition, Marker, Track
>>>>>>> 146189dc
from classes.thumbnail import httpThumbnailServerThread
from classes.time_parts import secondsToTimecode
from classes.timeline import TimelineSync
from classes.version import get_current_Version
from windows.models.effects_model import EffectsModel
from windows.models.emoji_model import EmojisModel
from windows.models.files_model import FilesModel
from windows.models.transition_model import TransitionsModel
from windows.preview_thread import PreviewParent
from windows.video_widget import VideoWidget
from windows.views.effects_listview import EffectsListView
from windows.views.effects_treeview import EffectsTreeView
from windows.views.emojis_listview import EmojisListView
from windows.views.files_listview import FilesListView
from windows.views.files_treeview import FilesTreeView
from windows.views.properties_tableview import PropertiesTableView, SelectionLabel
from windows.views.webview import TimelineWebView
from windows.views.transitions_listview import TransitionsListView
from windows.views.transitions_treeview import TransitionsTreeView
from windows.views.tutorial import TutorialManager


class MainWindow(updates.UpdateWatcher, QMainWindow):
    """ This class contains the logic for the main window widget """

    # Path to ui file
    ui_path = os.path.join(info.PATH, 'windows', 'ui', 'main-window.ui')

    previewFrameSignal = pyqtSignal(int)
    refreshFrameSignal = pyqtSignal()
    refreshFilesSignal = pyqtSignal()
    refreshTransitionsSignal = pyqtSignal()
    LoadFileSignal = pyqtSignal(str)
    PlaySignal = pyqtSignal(int)
    PauseSignal = pyqtSignal()
    StopSignal = pyqtSignal()
    SeekSignal = pyqtSignal(int)
    SpeedSignal = pyqtSignal(float)
    RecoverBackup = pyqtSignal()
    FoundVersionSignal = pyqtSignal(str)
    WaveformReady = pyqtSignal(str, list)
    TransformSignal = pyqtSignal(str)
    KeyFrameTransformSignal = pyqtSignal(str, str)
    SelectRegionSignal = pyqtSignal(str)
    MaxSizeChanged = pyqtSignal(object)
    InsertKeyframe = pyqtSignal(object)
    OpenProjectSignal = pyqtSignal(str)
    ThumbnailUpdated = pyqtSignal(str)
    FileUpdated = pyqtSignal(str)
    CaptionTextUpdated = pyqtSignal(str, object)
    CaptionTextLoaded = pyqtSignal(str, object)

    # Docks are closable, movable and floatable
    docks_frozen = False

    # Save window settings on close
    def closeEvent(self, event):

        app = get_app()
        # Some window managers handels dragging of the modal messages incorrectly if other windows are open
        # Hide tutorial window first
        self.tutorial_manager.hide_dialog()

        # Prompt user to save (if needed)
        if app.project.needs_save() and self.mode != "unittest":
            log.info('Prompt user to save project')
            # Translate object
            _ = app._tr

            # Handle exception
            ret = QMessageBox.question(
                self,
                _("Unsaved Changes"),
                _("Save changes to project before closing?"),
                QMessageBox.Cancel | QMessageBox.No | QMessageBox.Yes)
            if ret == QMessageBox.Yes:
                # Save project
                self.actionSave_trigger()
                event.accept()
            elif ret == QMessageBox.Cancel:
                # Show tutorial again, if any
                self.tutorial_manager.re_show_dialog()
                # User canceled prompt - don't quit
                event.ignore()
                return

        # Log the exit routine
        log.info('---------------- Shutting down -----------------')

        # Close any tutorial dialogs
        self.tutorial_manager.exit_manager()

        # Save settings
        self.save_settings()

        # Track end of session
        track_metric_session(False)

        # Stop threads
        self.StopSignal.emit()

        # Process any queued events
        QCoreApplication.processEvents()

        # Stop preview thread (and wait for it to end)
        self.preview_thread.player.CloseAudioDevice()
        self.preview_thread.kill()
        self.preview_parent.background.exit()
        self.preview_parent.background.wait(5000)

        # Close Timeline
        self.timeline_sync.timeline.Close()
        self.timeline_sync.timeline = None

        # Destroy lock file
        self.destroy_lock_file()

    def recover_backup(self):
        """Recover the backup file (if any)"""
        log.info("recover_backup")

        # Check for backup.osp file
        if os.path.exists(info.BACKUP_FILE):
            # Load recovery project
            log.info("Recovering backup file: %s" % info.BACKUP_FILE)
            self.open_project(info.BACKUP_FILE, clear_thumbnails=False)

            # Clear the file_path (which is set by saving the project)
            project = get_app().project
            project.current_filepath = None
            project.has_unsaved_changes = True

            # Set Window title
            self.SetWindowTitle()

            # Show message to user
            msg = QMessageBox()
            _ = get_app()._tr
            msg.setWindowTitle(_("Backup Recovered"))
            msg.setText(_("Your most recent unsaved project has been recovered."))
            msg.exec_()

        else:
            # No backup project found
            # Load a blank project (to propagate the default settings)
            get_app().project.load("")
            self.actionUndo.setEnabled(False)
            self.actionRedo.setEnabled(False)
            self.SetWindowTitle()

    def create_lock_file(self):
        """Create a lock file"""
        lock_path = os.path.join(info.USER_PATH, ".lock")
        # Check if it already exists
        if os.path.exists(lock_path):
            exceptions.libopenshot_crash_recovery()
            log.error("Unhandled crash detected. Preserving cache.")
            self.destroy_lock_file()
        else:
            # Normal startup, clear thumbnails
            self.clear_all_thumbnails()

        # Write lock file (try a few times if failure)
        lock_value = str(uuid4())
        for attempt in range(5):
            try:
                # Create lock file
                with open(lock_path, 'w') as f:
                    f.write(lock_value)
                log.debug("Wrote value %s to lock file %s", lock_value, lock_path)
                break
            except OSError:
                log.debug("Failed to write lock file (attempt: %d)", attempt, exc_info=1)
                sleep(0.25)

    def destroy_lock_file(self):
        """Destroy the lock file"""
        lock_path = os.path.join(info.USER_PATH, ".lock")

        # Remove file (try a few times if failure)
        for attempt in range(5):
            try:
                os.remove(lock_path)
                log.debug("Removed lock file {}".format(lock_path))
                break
            except FileNotFoundError:
                break
            except OSError:
                log.debug('Failed to destroy lock file (attempt: %s)' % attempt, exc_info=1)
                sleep(0.25)

    def actionNew_trigger(self):

        app = get_app()
        _ = app._tr  # Get translation function

        # Do we have unsaved changes?
        if app.project.needs_save():
            ret = QMessageBox.question(
                self,
                _("Unsaved Changes"),
                _("Save changes to project first?"),
                QMessageBox.Cancel | QMessageBox.No | QMessageBox.Yes)
            if ret == QMessageBox.Yes:
                # Save project
                self.actionSave_trigger()
            elif ret == QMessageBox.Cancel:
                # User canceled prompt
                return

        # Clear any previous thumbnails
        self.clear_all_thumbnails()

        # clear data and start new project
        app.project.load("")
        app.updates.reset()
        self.updateStatusChanged(False, False)

        # Reset selections
        self.clearSelections()

        # Refresh files views
        self.refreshFilesSignal.emit()
        log.info("New Project created.")

        # Set Window title
        self.SetWindowTitle()

        # Seek to frame 0
        self.SeekSignal.emit(1)

    def actionAnimatedTitle_trigger(self):
        # show dialog
        from windows.animated_title import AnimatedTitle
        win = AnimatedTitle()
        # Run the dialog event loop - blocking interaction on this window during that time
        result = win.exec_()
        if result == QDialog.Accepted:
            log.info('animated title add confirmed')
        else:
            log.info('animated title add cancelled')

    def actionAnimation_trigger(self):
        # show dialog
        from windows.animation import Animation
        win = Animation()
        # Run the dialog event loop - blocking interaction on this window during that time
        result = win.exec_()
        if result == QDialog.Accepted:
            log.info('animation confirmed')
        else:
            log.info('animation cancelled')

    def actionTitle_trigger(self):
        # show dialog
        from windows.title_editor import TitleEditor
        win = TitleEditor()
        # Run the dialog event loop - blocking interaction on this window during that time
        win.exec_()

    def actionEditTitle_trigger(self):
        # Loop through selected files (set 1 selected file if more than 1)
        for f in self.selected_files():
            if f.data.get("path").endswith(".svg"):
                file_path = f.data.get("path")
                file_id = f.id
                break

        if not file_path:
            return

        # show dialog for editing title
        from windows.title_editor import TitleEditor
        win = TitleEditor(edit_file_path=file_path)
        # Run the dialog event loop - blocking interaction on this window during that time
        win.exec_()

        # Update file thumbnail
        self.FileUpdated.emit(file_id)

        # Force update of clips
        for c in Clip.filter(file_id=file_id):
            # update clip
            c.data["reader"]["path"] = file_path
            c.save()

            # Emit thumbnail update signal (to update timeline thumb image)
            self.ThumbnailUpdated.emit(c.id)

        # Update preview
        self.refreshFrameSignal.emit()

    def actionDuplicateTitle_trigger(self):

        file_path = None

        # Loop through selected files (set 1 selected file if more than 1)
        for f in self.selected_files():
            if f.data.get("path").endswith(".svg"):
                file_path = f.data.get("path")
                break

        if not file_path:
            return

        # show dialog for editing title
        from windows.title_editor import TitleEditor
        win = TitleEditor(edit_file_path=file_path, duplicate=True)
        # Run the dialog event loop - blocking interaction on this window during that time
        return win.exec_()

    def actionClearHistory_trigger(self):
        """Clear history for current project"""
        project = get_app().project
        project.has_unsaved_changes = True
        get_app().updates.reset()
        log.info('History cleared')

    def save_project(self, file_path):
        """ Save a project to a file path, and refresh the screen """
        app = get_app()
        _ = app._tr  # Get translation function

        try:
            # Update history in project data
            s = settings.get_settings()
            app.updates.save_history(app.project, s.get("history-limit"))

            # Save project to file
            app.project.save(file_path)

            # Set Window title
            self.SetWindowTitle()

            # Load recent projects again
            self.load_recent_menu()

            log.info("Saved project {}".format(file_path))

        except Exception as ex:
            log.error("Couldn't save project %s.", file_path, exc_info=1)
            QMessageBox.warning(self, _("Error Saving Project"), str(ex))

    def open_project(self, file_path, clear_thumbnails=True):
        """ Open a project from a file path, and refresh the screen """

        app = get_app()
        _ = app._tr  # Get translation function

        # First check for empty file_path (probably user cancellation)
        if not file_path:
            # Ignore the request
            return

        # Stop preview thread
        self.SpeedSignal.emit(0)
        ui_util.setup_icon(self, self.actionPlay, "actionPlay", "media-playback-start")
        self.actionPlay.setChecked(False)
        QCoreApplication.processEvents()

        # Do we have unsaved changes?
        if app.project.needs_save():
            ret = QMessageBox.question(
                self,
                _("Unsaved Changes"),
                _("Save changes to project first?"),
                QMessageBox.Cancel | QMessageBox.No | QMessageBox.Yes)
            if ret == QMessageBox.Yes:
                # Save project
                self.actionSave.trigger()
            elif ret == QMessageBox.Cancel:
                # User canceled prompt
                return

        # Set cursor to waiting
        app.setOverrideCursor(QCursor(Qt.WaitCursor))

        try:
            if os.path.exists(file_path):
                # Clear any previous thumbnails
                if clear_thumbnails:
                    self.clear_all_thumbnails()

                # Load project file
                app.project.load(file_path, clear_thumbnails)

                # Set Window title
                self.SetWindowTitle()

                # Reset undo/redo history
                app.updates.reset()
                app.updates.load_history(app.project)

                # Reset selections
                self.clearSelections()

                # Refresh files views
                self.refreshFilesSignal.emit()

                # Refresh thumbnail
                self.refreshFrameSignal.emit()

                # Load recent projects again
                self.load_recent_menu()

                log.info("Loaded project {}".format(file_path))
            else:
                log.info("File not found at {}".format(file_path))
                self.statusBar.showMessage(
                    _("Project %s is missing (it may have been moved or deleted). "
                      "It has been removed from the Recent Projects menu." % file_path),
                    5000)
                self.remove_recent_project(file_path)
                self.load_recent_menu()

        except Exception as ex:
            log.error("Couldn't open project %s.", file_path, exc_info=1)
            QMessageBox.warning(self, _("Error Opening Project"), str(ex))

        # Restore normal cursor
        app.restoreOverrideCursor()

    def clear_all_thumbnails(self):
        """Clear all user thumbnails"""
        try:
            clear_path = os.path.join(info.USER_PATH, "thumbnail")
            if os.path.exists(clear_path):
                log.info("Clear all thumbnails: %s", clear_path)
                shutil.rmtree(clear_path)
                os.mkdir(clear_path)

            # Clear any blender animations
            clear_path = os.path.join(info.USER_PATH, "blender")
            if os.path.exists(clear_path):
                log.info("Clear all animations: %s", clear_path)
                shutil.rmtree(clear_path)
                os.mkdir(clear_path)

            # Clear any title animations
            clear_path = os.path.join(info.USER_PATH, "title")
            if os.path.exists(clear_path):
                log.info("Clear all titles: %s", clear_path)
                shutil.rmtree(clear_path)
                os.mkdir(clear_path)

            # Clear any backups
            if os.path.exists(info.BACKUP_FILE):
                log.info("Clear backup: %s", info.BACKUP_FILE)
                # Remove backup file
                os.unlink(info.BACKUP_FILE)

        except Exception:
            log.info("Failed to clear %s", clear_path, exc_info=1)

    def actionOpen_trigger(self):
        app = get_app()
        _ = app._tr
        recommended_path = app.project.current_filepath
        if not recommended_path:
            recommended_path = info.HOME_PATH

        # Do we have unsaved changes?
        if app.project.needs_save():
            ret = QMessageBox.question(
                self,
                _("Unsaved Changes"),
                _("Save changes to project first?"),
                QMessageBox.Cancel | QMessageBox.No | QMessageBox.Yes)
            if ret == QMessageBox.Yes:
                # Save project
                self.actionSave_trigger()
            elif ret == QMessageBox.Cancel:
                # User canceled prompt
                return

        # Prompt for open project file
        file_path = QFileDialog.getOpenFileName(
            self,
            _("Open Project..."),
            recommended_path,
            _("OpenShot Project (*.osp)"))[0]

        # Load project file
        self.OpenProjectSignal.emit(file_path)

    def actionSave_trigger(self):
        app = get_app()
        _ = app._tr

        # Get current filepath if any, otherwise ask user
        file_path = app.project.current_filepath
        if not file_path:
            recommended_path = os.path.join(info.HOME_PATH, "%s.osp" % _("Untitled Project"))
            file_path = QFileDialog.getSaveFileName(
                self,
                _("Save Project..."),
                recommended_path,
                _("OpenShot Project (*.osp)"))[0]

        if file_path:
            # Append .osp if needed
            if ".osp" not in file_path:
                file_path = "%s.osp" % file_path

            # Save project
            self.save_project(file_path)

    def auto_save_project(self):
        """Auto save the project"""
        import time

        app = get_app()
        s = settings.get_settings()

        # Get current filepath (if any)
        file_path = app.project.current_filepath
        if app.project.needs_save():
            log.info("auto_save_project")

            if file_path:
                # A Real project file exists
                # Append .osp if needed
                if ".osp" not in file_path:
                    file_path = "%s.osp" % file_path
                folder_path, file_name = os.path.split(file_path)
                file_name, file_ext = os.path.splitext(file_name)

                # Make copy of unsaved project file in 'recovery' folder
                recover_path_with_timestamp = os.path.join(
                    info.RECOVERY_PATH, "%d-%s.osp" % (int(time.time()), file_name))
                shutil.copy(file_path, recover_path_with_timestamp)

                # Find any recovery file older than X auto-saves
                old_backup_files = []
                backup_file_count = 0
                for backup_filename in reversed(sorted(os.listdir(info.RECOVERY_PATH))):
                    if ".osp" in backup_filename:
                        backup_file_count += 1
                        if backup_file_count > s.get("recovery-limit"):
                            old_backup_files.append(os.path.join(info.RECOVERY_PATH, backup_filename))

                # Delete recovery files which are 'too old'
                for backup_filepath in old_backup_files:
                    os.unlink(backup_filepath)

                # Save project
                log.info("Auto save project file: %s", file_path)
                self.save_project(file_path)

                # Remove backup.osp (if any)
                if os.path.exists(info.BACKUP_FILE):
                    # Delete backup.osp since we just saved the actual project
                    os.unlink(info.BACKUP_FILE)

            else:
                # No saved project found
                log.info("Creating backup of project file: %s", info.BACKUP_FILE)
                app.project.save(info.BACKUP_FILE, move_temp_files=False, make_paths_relative=False)

                # Clear the file_path (which is set by saving the project)
                app.project.current_filepath = None
                app.project.has_unsaved_changes = True

    def actionSaveAs_trigger(self):
        app = get_app()
        _ = app._tr

        recommended_path = app.project.current_filepath
        if not recommended_path:
            recommended_path = os.path.join(
                info.HOME_PATH, "%s.osp" % _("Untitled Project"))
        file_path = QFileDialog.getSaveFileName(
            self,
            _("Save Project As..."),
            recommended_path,
            _("OpenShot Project (*.osp)"))[0]
        if file_path:
            # Append .osp if needed
            if ".osp" not in file_path:
                file_path = "%s.osp" % file_path

            # Save new project
            self.save_project(file_path)

    def actionImportFiles_trigger(self):
        app = get_app()
        _ = app._tr

        recommended_path = app.project.get("import_path")
        if not recommended_path or not os.path.exists(recommended_path):
            recommended_path = os.path.join(info.HOME_PATH)

        # PyQt through 5.13.0 had the 'directory' argument mis-typed as str
        if PYQT_VERSION_STR < '5.13.1':
            dir_type = "str"
            start_location = str(recommended_path)
        else:
            dir_type = "QUrl"
            start_location = QUrl.fromLocalFile(recommended_path)

        log.debug("Calling getOpenFileURLs() with %s directory argument", dir_type)
        qurl_list = QFileDialog.getOpenFileUrls(
            self,
            _("Import Files..."),
            start_location,
            )[0]

        # Set cursor to waiting
        app.setOverrideCursor(QCursor(Qt.WaitCursor))

        try:
            # Import list of files
            self.files_model.process_urls(qurl_list)

            # Refresh files views
            self.refreshFilesSignal.emit()
        finally:
            # Restore cursor
            app.restoreOverrideCursor()

    def invalidImage(self, filename=None):
        """ Show a popup when an image file can't be loaded """
        if not filename:
            return

        # Translations
        _ = get_app()._tr

        # Show message to user
        QMessageBox.warning(
            self,
            None,
            _("%s is not a valid video, audio, or image file.") % filename,
            QMessageBox.Ok
        )

    def promptImageSequence(self, filename=None):
        """ Ask the user whether to import an image sequence """
        if not filename:
            return False

        # Get translations
        app = get_app()
        _ = app._tr

        # Process the event queue first, since we've been ignoring input
        app.processEvents()

        # Display prompt dialog
        ret = QMessageBox.question(
            self,
            _("Import Image Sequence"),
            _("Would you like to import %s as an image sequence?") % filename,
            QMessageBox.No | QMessageBox.Yes
        )
        return bool(ret == QMessageBox.Yes)

    def actionAdd_to_Timeline_trigger(self, checked=False):
        # Loop through selected files
        files = self.selected_files()

        # Bail if nothing's selected
        if not files:
            return

        # Get current position of playhead
        fps = get_app().project.get("fps")
        fps_float = float(fps["num"]) / float(fps["den"])
        pos = (self.preview_thread.player.Position() - 1) / fps_float

        # show window
        from windows.add_to_timeline import AddToTimeline
        win = AddToTimeline(files, pos)
        # Run the dialog event loop - blocking interaction on this window during this time
        result = win.exec_()
        if result == QDialog.Accepted:
            log.info('confirmed')
        else:
            log.info('canceled')

    def actionExportVideo_trigger(self, checked=True):
        # show window
        from windows.export import Export
        win = Export()
        # Run the dialog event loop - blocking interaction on this window during this time
        result = win.exec_()
        if result == QDialog.Accepted:
            log.info('Export Video add confirmed')
        else:
            log.info('Export Video add cancelled')

    def actionExportEDL_trigger(self, checked=True):
        """Export EDL File"""
        export_edl()

    def actionExportFCPXML_trigger(self, checked=True):
        """Export XML (Final Cut Pro) File"""
        export_xml()

    def actionImportEDL_trigger(self, checked=True):
        """Import EDL File"""
        import_edl()

    def actionImportFCPXML_trigger(self, checked=True):
        """Import XML (Final Cut Pro) File"""
        import_xml()

    def actionUndo_trigger(self, checked=True):
        log.info('actionUndo_trigger')
        get_app().updates.undo()

        # Update the preview
        self.refreshFrameSignal.emit()

    def actionRedo_trigger(self, checked=True):
        log.info('actionRedo_trigger')
        get_app().updates.redo()

        # Update the preview
        self.refreshFrameSignal.emit()

    def actionPreferences_trigger(self, checked=True):
        # Stop preview thread
        self.SpeedSignal.emit(0)
        ui_util.setup_icon(self, self.actionPlay, "actionPlay", "media-playback-start")
        self.actionPlay.setChecked(False)

        # Set cursor to waiting
        get_app().setOverrideCursor(QCursor(Qt.WaitCursor))

        # Show dialog
        from windows.preferences import Preferences
        win = Preferences()
        # Run the dialog event loop - blocking interaction on this window during this time
        result = win.exec_()
        if result == QDialog.Accepted:
            log.info('Preferences add confirmed')
        else:
            log.info('Preferences add cancelled')

        # Save settings
        s = settings.get_settings()
        s.save()

        # Restore normal cursor
        get_app().restoreOverrideCursor()

    def actionFilesShowAll_trigger(self, checked=True):
        self.refreshFilesSignal.emit()

    def actionFilesShowVideo_trigger(self, checked=True):
        self.refreshFilesSignal.emit()

    def actionFilesShowAudio_trigger(self, checked=True):
        self.refreshFilesSignal.emit()

    def actionFilesShowImage_trigger(self, checked=True):
        self.refreshFilesSignal.emit()

    def actionTransitionsShowAll_trigger(self, checked=True):
        self.refreshTransitionsSignal.emit()

    def actionTransitionsShowCommon_trigger(self, checked=True):
        self.refreshTransitionsSignal.emit()

    def actionHelpContents_trigger(self, checked=True):
        try:
            webbrowser.open("https://www.openshot.org/%suser-guide/?app-menu" % info.website_language(), new=1)
        except Exception:
            QMessageBox.information(self, "Error !", "Unable to open the online help")
            log.error("Unable to open the Help Contents", exc_info=1)

    def actionAbout_trigger(self, checked=True):
        """Show about dialog"""
        from windows.about import About
        win = About()
        # Run the dialog event loop - blocking interaction on this window during this time
        win.exec_()

    def actionReportBug_trigger(self, checked=True):
        try:
            webbrowser.open("https://www.openshot.org/%sissues/new/?app-menu" % info.website_language(), new=1)
        except Exception:
            QMessageBox.information(self, "Error !", "Unable to open the Bug Report GitHub Issues web page")
            log.error("Unable to open the Bug Report page", exc_info=1)

    def actionAskQuestion_trigger(self, checked=True):
        try:
            webbrowser.open("https://www.reddit.com/r/OpenShot/", new=1)
        except Exception:
            QMessageBox.information(self, "Error !", "Unable to open the official OpenShot subreddit web page")
            log.error("Unable to open the subreddit page", exc_info=1)

    def actionTranslate_trigger(self, checked=True):
        try:
            webbrowser.open("https://translations.launchpad.net/openshot/2.0", new=1)
        except Exception:
            QMessageBox.information(self, "Error !", "Unable to open the Translation web page")
            log.error("Unable to open the translation page", exc_info=1)

    def actionDonate_trigger(self, checked=True):
        try:
            webbrowser.open("https://www.openshot.org/%sdonate/?app-menu" % info.website_language(), new=1)
        except Exception:
            QMessageBox.information(self, "Error !", "Unable to open the Donate web page")
            log.error("Unable to open the donation page", exc_info=1)

    def actionUpdate_trigger(self, checked=True):
        try:
            webbrowser.open("https://www.openshot.org/%sdownload/?app-toolbar" % info.website_language(), new=1)
        except Exception:
            QMessageBox.information(self, "Error !", "Unable to open the Download web page")
            log.error("Unable to open the download page", exc_info=1)

    def actionPlay_trigger(self, checked=True, force=None):
        if force == "pause":
            self.actionPlay.setChecked(False)
        elif force == "play":
            self.actionPlay.setChecked(True)

        if self.actionPlay.isChecked():
            # Determine max frame (based on clips)
            max_frame = get_app().window.timeline_sync.timeline.GetMaxFrame()
            ui_util.setup_icon(self, self.actionPlay, "actionPlay", "media-playback-pause")
            self.PlaySignal.emit(max_frame)

        else:
            ui_util.setup_icon(self, self.actionPlay, "actionPlay")  # to default
            self.PauseSignal.emit()

    def actionPreview_File_trigger(self, checked=True):
        """ Preview the selected media file """
        log.info('actionPreview_File_trigger')

        # Loop through selected files (set 1 selected file if more than 1)
        f = self.files_model.current_file()

        # Bail out if no file selected
        if not f:
            log.info("Couldn't find current file for preview window")
            return

        # show dialog
        from windows.cutting import Cutting
        win = Cutting(f, preview=True)
        win.show()

    def previewFrame(self, position_frames):
        """Preview a specific frame"""
        # Notify preview thread
        self.previewFrameSignal.emit(position_frames)

        # Notify properties dialog
        self.propertyTableView.select_frame(position_frames)

    def handlePausedVideo(self):
        """Handle the pause signal, by refreshing the properties dialog"""
        self.propertyTableView.select_frame(self.preview_thread.player.Position())

    def movePlayhead(self, position_frames):
        """Update playhead position"""
        # Notify preview thread
        self.timeline.movePlayhead(position_frames)

    def SetPlayheadFollow(self, enable_follow):
        """ Enable / Disable follow mode """
        self.timeline.SetPlayheadFollow(enable_follow)

    def actionFastForward_trigger(self, checked=True):

        # Get the video player object
        player = self.preview_thread.player

        if player.Speed() + 1 != 0:
            self.SpeedSignal.emit(player.Speed() + 1)
        else:
            self.SpeedSignal.emit(player.Speed() + 2)

        if player.Mode() == openshot.PLAYBACK_PAUSED:
            self.actionPlay.trigger()

    def actionRewind_trigger(self, checked=True):
        # Get the video player object
        player = self.preview_thread.player

        new_speed = player.Speed() - 1
        if new_speed == 0:
            new_speed -= 1
        log.debug("Setting speed to %s", new_speed)

        if player.Mode() == openshot.PLAYBACK_PAUSED:
            self.actionPlay.trigger()
        self.SpeedSignal.emit(new_speed)

    def actionJumpStart_trigger(self, checked=True):
        log.debug("actionJumpStart_trigger")

        # Seek to the 1st frame
        self.SeekSignal.emit(1)

    def actionJumpEnd_trigger(self, checked=True):
        log.debug("actionJumpEnd_trigger")

        # Determine last frame (based on clips) & seek there
        max_frame = get_app().window.timeline_sync.timeline.GetMaxFrame()
        self.SeekSignal.emit(max_frame)

    def actionSaveFrame_trigger(self, checked=True):
        log.info("actionSaveFrame_trigger")

        # Translate object
        app = get_app()
        _ = app._tr

        # Prepare to use the status bar
        self.statusBar = QStatusBar()
        self.setStatusBar(self.statusBar)

        # Determine path for saved frame - Default export path
        recommended_path = recommended_path = os.path.join(info.HOME_PATH)
        if app.project.current_filepath:
            recommended_path = os.path.dirname(app.project.current_filepath)

        # Determine path for saved frame - Project's export path
        if app.project.get("export_path"):
            recommended_path = app.project.get("export_path")

        framePath = "%s/Frame-%05d.png" % (recommended_path, self.preview_thread.current_frame)

        # Ask user to confirm or update framePath
        framePath = QFileDialog.getSaveFileName(self, _("Save Frame..."), framePath, _("Image files (*.png)"))[0]

        if not framePath:
            # No path specified (save frame cancelled)
            self.statusBar.showMessage(_("Save Frame cancelled..."), 5000)
            return

        # Append .png if needed
        if not framePath.endswith(".png"):
            framePath = "%s.png" % framePath

        app.updates.update_untracked(["export_path"], os.path.dirname(framePath))
        log.info("Saving frame to %s", framePath)

        # Pause playback (to prevent crash since we are fixing to change the timeline's max size)
        self.actionPlay_trigger(force="pause")

        # Save current cache object and create a new CacheMemory object (ignore quality and scale prefs)
        old_cache_object = self.cache_object
        new_cache_object = openshot.CacheMemory(settings.get_settings().get("cache-limit-mb") * 1024 * 1024)
        self.timeline_sync.timeline.SetCache(new_cache_object)

        # Set MaxSize to full project resolution and clear preview cache so we get a full resolution frame
        self.timeline_sync.timeline.SetMaxSize(app.project.get("width"), app.project.get("height"))
        self.cache_object.Clear()

        # Check if file exists, if it does, get the lastModified time
        if os.path.exists(framePath):
            framePathTime = QFileInfo(framePath).lastModified()
        else:
            framePathTime = QDateTime()

        # Get and Save the frame
        # (return is void, so we cannot check for success/fail here
        # - must use file modification timestamp)
        openshot.Timeline.GetFrame(
            self.timeline_sync.timeline, self.preview_thread.current_frame).Save(framePath, 1.0)

        # Show message to user
        if os.path.exists(framePath) and (QFileInfo(framePath).lastModified() > framePathTime):
            self.statusBar.showMessage(_("Saved Frame to %s" % framePath), 5000)
        else:
            self.statusBar.showMessage(_("Failed to save image to %s" % framePath), 5000)

        # Reset the MaxSize to match the preview and reset the preview cache
        viewport_rect = self.videoPreview.centeredViewport(self.videoPreview.width(), self.videoPreview.height())
        self.timeline_sync.timeline.SetMaxSize(viewport_rect.width(), viewport_rect.height())
        self.cache_object.Clear()
        self.timeline_sync.timeline.SetCache(old_cache_object)
        self.cache_object = old_cache_object
        old_cache_object = None
        new_cache_object = None

    def renumber_all_layers(self, insert_at=None, stride=1000000):
        """Renumber all of the project's layers to be equidistant (in
        increments of stride), leaving room for future insertion/reordering.
        Inserts a new track, if passed an insert_at index"""

        app = get_app()

        # Don't track renumbering in undo history
        app.updates.ignore_history = True

        tracks = sorted(app.project.get("layers"), key=lambda x: x['number'])

        log.warning("######## RENUMBERING TRACKS ########")
        log.info("Tracks before: {}".format([{x['number']: x['id']} for x in reversed(tracks)]))

        # Leave placeholder for new track, if insert requested
        if insert_at is not None and int(insert_at) < len(tracks) + 1:
            tracks.insert(int(insert_at), "__gap__")

        # Statistics for end-of-function logging
        renum_count = len(tracks)
        renum_min = stride
        renum_max = renum_count * stride

        # Collect items to renumber
        targets = []
        for (idx, layer) in enumerate(tracks):
            newnum = (idx + 1) * stride

            # Check for insertion placeholder
            if isinstance(layer, str) and layer == "__gap__":
                insert_num = newnum
                continue

            # Look up track info
            oldnum = layer.get('number')
            cur_track = Track.get(number=oldnum)
            if not cur_track:
                log.error('Track number %s not found', oldnum)
                continue

            # Find track elements
            cur_clips = list(Clip.filter(layer=oldnum))
            cur_trans = list(Transition.filter(layer=oldnum))

            # Collect items to be updated with new layer number
            targets.append({
                "number": newnum,
                "track": cur_track,
                "clips": cur_clips,
                "trans": cur_trans,
            })

        # Renumber everything
        for layer in targets:
            try:
                num = layer["number"]
                layer["track"].data["number"] = num
                layer["track"].save()

                for item in layer["clips"] + layer["trans"]:
                    item.data["layer"] = num
                    item.save()
            except (AttributeError, IndexError, ValueError):
                # Ignore references to deleted objects
                continue

        # Re-enable undo tracking for new track insertion
        app.updates.ignore_history = False

        # Create new track and insert at gap point, if requested
        if insert_at is not None:
            track = Track()
            track.data = {"number": insert_num, "y": 0, "label": "", "lock": False}
            track.save()

        log.info("Renumbered {} tracks from {} to {}{}".format(
            renum_count, renum_min, renum_max,
            " (inserted {} at {})".format(insert_num, insert_at) if insert_at else "")
        )

    def actionAddTrack_trigger(self, checked=True):
        log.info("actionAddTrack_trigger")

        # Get # of tracks
        all_tracks = get_app().project.get("layers")
        all_tracks.sort(key=lambda x: x['number'], reverse=True)
        track_number = all_tracks[0].get("number") + 1000000

        # Create new track above existing layer(s)
        track = Track()
        track.data = {"number": track_number, "y": 0, "label": "", "lock": False}
        track.save()

    def actionAddTrackAbove_trigger(self, checked=True):
        # Get selected track
        all_tracks = get_app().project.get("layers")
        selected_layer_id = self.selected_tracks[0]

        log.info("adding track above %s", selected_layer_id)

        # Get track data for selected track
        existing_track = Track.get(id=selected_layer_id)
        if not existing_track:
            # Log error and fail silently
            log.error('No track object found with id: %s', selected_layer_id)
            return
        selected_layer_num = int(existing_track.data["number"])

        # Find track above selected track (if any)
        try:
            tracks = sorted(all_tracks, key=lambda x: x['number'])
            existing_index = tracks.index(existing_track.data)
        except ValueError:
            log.warning("Could not find track %s", selected_layer_num, exc_info=1)
            return
        try:
            next_index = existing_index + 1
            next_layer = tracks[next_index]
            delta = abs(selected_layer_num - next_layer.get('number'))
        except IndexError:
            delta = 2000000

        # Calculate new track number (based on gap delta)
        if delta > 2:
            # New track number (pick mid point in track number gap)
            new_track_num = selected_layer_num + int(round(delta / 2.0))

            # Create new track and insert
            track = Track()
            track.data = {"number": new_track_num, "y": 0, "label": "", "lock": False}
            track.save()
        else:
            # Track numbering is too tight, renumber them all and insert
            self.renumber_all_layers(insert_at=next_index)

        tracks = sorted(get_app().project.get("layers"), key=lambda x: x['number'])

        # Temporarily for debugging
        log.info("Tracks after: {}".format([{x['number']: x['id']} for x in reversed(tracks)]))

    def actionAddTrackBelow_trigger(self, checked=True):
        # Get selected track
        all_tracks = get_app().project.get("layers")
        selected_layer_id = self.selected_tracks[0]

        log.info("adding track below %s", selected_layer_id)

        # Get track data for selected track
        existing_track = Track.get(id=selected_layer_id)
        if not existing_track:
            # Log error and fail silently
            log.error('No track object found with id: %s', selected_layer_id)
            return
        selected_layer_num = int(existing_track.data["number"])

        # Get track below selected track (if any)
        try:
            tracks = sorted(all_tracks, key=lambda x: x['number'])
            existing_index = tracks.index(existing_track.data)
        except ValueError:
            log.warning("Could not find track %s", selected_layer_num, exc_info=1)
            return

        if existing_index > 0:
            prev_index = existing_index - 1
            prev_layer = tracks[prev_index]
            delta = abs(selected_layer_num - prev_layer.get('number'))
        else:
            delta = selected_layer_num

        # Calculate new track number (based on gap delta)
        if delta > 2:
            # New track number (pick mid point in track number gap)
            new_track_num = selected_layer_num - int(round(delta / 2.0))

            log.info("New track num %s (delta %s)", new_track_num, delta)

            # Create new track and insert
            track = Track()
            track.data = {"number": new_track_num, "y": 0, "label": "", "lock": False}
            track.save()
        else:
            # Track numbering is too tight, renumber them all and insert
            self.renumber_all_layers(insert_at=existing_index)

        tracks = sorted(get_app().project.get("layers"), key=lambda x: x['number'])

        # Temporarily for debugging
        log.info("Tracks after: {}".format([{x['number']: x['id']} for x in reversed(tracks)]))

    def actionArrowTool_trigger(self, checked=True):
        log.info("actionArrowTool_trigger")

    def actionSnappingTool_trigger(self, checked=True):
        log.info("actionSnappingTool_trigger")

        # Enable / Disable snapping mode
        self.timeline.SetSnappingMode(self.actionSnappingTool.isChecked())

    def actionRazorTool_trigger(self, checked=True):
        """Toggle razor tool on and off"""
        log.info('actionRazorTool_trigger')

        # Enable / Disable razor mode
        self.timeline.SetRazorMode(checked)

    def actionAddMarker_trigger(self, checked=True):
        log.info("actionAddMarker_trigger")

        # Get player object
        player = self.preview_thread.player

        # Calculate frames per second
        fps = get_app().project.get("fps")
        fps_float = float(fps["num"]) / float(fps["den"])

        # Calculate position in seconds
        position = (player.Position() - 1) / fps_float

        # Look for existing Marker
        marker = Marker()
        marker.data = {"position": position, "icon": "blue.png"}
        marker.save()

    def findAllMarkerPositions(self):
        """Build and return a list of all seekable locations for the currently-selected timeline elements"""

        def getTimelineObjectPositions(obj):
            """ Add boundaries & all keyframes of a timeline object (clip, transition...) to all_marker_positions """
            positions = []

            fps = get_app().project.get("fps")
            fps_float = float(fps["num"]) / float(fps["den"])

            clip_start_time = obj.data["position"]
            clip_orig_time = clip_start_time - obj.data["start"]
            clip_stop_time = clip_orig_time + obj.data["end"]

            # add clip boundaries
            positions.append(clip_start_time)
            positions.append(clip_stop_time)

            # add all keyframes
            for property in obj.data:
                try:
                    for point in obj.data[property]["Points"]:
                        keyframe_time = (point["co"]["X"]-1)/fps_float - obj.data["start"] + obj.data["position"]
                        if clip_start_time < keyframe_time < clip_stop_time:
                            positions.append(keyframe_time)
                except (TypeError, KeyError):
                    pass

            # Add all Effect keyframes
            if "effects" in obj.data:
                for effect_data in obj.data["effects"]:
                    for prop in effect_data:
                        try:
                            for point in effect_data[prop]["Points"]:
                                keyframe_time = (point["co"]["X"]-1)/fps_float + clip_orig_time
                                if clip_start_time < keyframe_time < clip_stop_time:
                                    positions.append(keyframe_time)
                        except (TypeError, KeyError):
                            pass

            return positions

        # We can always jump to the beginning of the timeline
        all_marker_positions = [0]

        # If nothing is selected, also add the end of the last clip
        if not self.selected_clips + self.selected_transitions:
            all_marker_positions.append(
                get_app().window.timeline_sync.timeline.GetMaxTime())

        # Get list of marker and important positions (like selected clip bounds)
        for marker in Marker.filter():
            all_marker_positions.append(marker.data["position"])

        # Loop through selected clips (and add key positions)
        for clip_id in self.selected_clips:
            # Get selected object
            selected_clip = Clip.get(id=clip_id)
            if selected_clip:
                all_marker_positions.extend(getTimelineObjectPositions(selected_clip))

        # Loop through selected transitions (and add key positions)
        for tran_id in self.selected_transitions:
            # Get selected object
            selected_tran = Transition.get(id=tran_id)
            if selected_tran:
                all_marker_positions.extend(getTimelineObjectPositions(selected_tran))

        # remove duplicates
        all_marker_positions = list(set(all_marker_positions))

        return all_marker_positions

    def actionPreviousMarker_trigger(self, checked=True):
        log.info("actionPreviousMarker_trigger")

        # Calculate current position (in seconds)
        fps = get_app().project.get("fps")
        fps_float = float(fps["num"]) / float(fps["den"])
        current_position = (self.preview_thread.current_frame - 1) / fps_float
        all_marker_positions = self.findAllMarkerPositions()

        # Loop through all markers, and find the closest one to the left
        closest_position = None
        for marker_position in sorted(all_marker_positions):
            # Is marker smaller than position?
            if marker_position < current_position and (abs(marker_position - current_position) > 0.1):
                # Is marker larger than previous marker
                if closest_position and marker_position > closest_position:
                    # Set a new closest marker
                    closest_position = marker_position
                elif not closest_position:
                    # First one found
                    closest_position = marker_position

        # Seek to marker position (if any)
        if closest_position is not None:
            # Seek
            frame_to_seek = round(closest_position * fps_float) + 1
            self.SeekSignal.emit(frame_to_seek)

            # Update the preview and reselct current frame in properties
            get_app().window.refreshFrameSignal.emit()
            get_app().window.propertyTableView.select_frame(frame_to_seek)

    def actionNextMarker_trigger(self, checked=True):
        log.info("actionNextMarker_trigger")

        # Calculate current position (in seconds)
        fps = get_app().project.get("fps")
        fps_float = float(fps["num"]) / float(fps["den"])
        current_position = (self.preview_thread.current_frame - 1) / fps_float
        all_marker_positions = self.findAllMarkerPositions()

        # Loop through all markers, and find the closest one to the right
        closest_position = None
        for marker_position in sorted(all_marker_positions):
            # Is marker smaller than position?
            if marker_position > current_position and (abs(marker_position - current_position) > 0.1):
                # Is marker larger than previous marker
                if closest_position and marker_position < closest_position:
                    # Set a new closest marker
                    closest_position = marker_position
                elif not closest_position:
                    # First one found
                    closest_position = marker_position

        # Seek to marker position (if any)
        if closest_position is not None:
            # Seek
            frame_to_seek = round(closest_position * fps_float) + 1
            self.SeekSignal.emit(frame_to_seek)

            # Update the preview and reselct current frame in properties
            get_app().window.refreshFrameSignal.emit()
            get_app().window.propertyTableView.select_frame(frame_to_seek)

    def actionCenterOnPlayhead_trigger(self, checked=True):
        """ Center the timeline on the current playhead position """
        self.timeline.centerOnPlayhead()

    def getShortcutByName(self, setting_name):
        """ Get a key sequence back from the setting name """
        s = settings.get_settings()
        shortcut = QKeySequence(s.get(setting_name))
        return shortcut

    def getAllKeyboardShortcuts(self):
        """ Get a key sequence back from the setting name """
        keyboard_shortcuts = []
        all_settings = settings.get_settings()._data
        for setting in all_settings:
            if setting.get('category') == 'Keyboard':
                keyboard_shortcuts.append(setting)
        return keyboard_shortcuts

    def keyPressEvent(self, event):
        """ Process key press events and match with known shortcuts"""
        # Detect the current KeySequence pressed (including modifier keys)
        key_value = event.key()
        modifiers = int(event.modifiers())

        # Abort handling if the key sequence is invalid
        if (key_value <= 0 or key_value in
           [Qt.Key_Shift, Qt.Key_Alt, Qt.Key_Control, Qt.Key_Meta]):
            return

        # A valid keysequence was detected
        event.accept()
        key = QKeySequence(modifiers + key_value)

        # Get the video player object
        player = self.preview_thread.player

        # Get framerate
        fps = get_app().project.get("fps")
        fps_float = float(fps["num"]) / float(fps["den"])
        playhead_position = float(self.preview_thread.current_frame - 1) / fps_float

        # Basic shortcuts i.e just a letter
        if key.matches(self.getShortcutByName("seekPreviousFrame")) == QKeySequence.ExactMatch:
            # Pause video
            self.actionPlay_trigger(force="pause")
            # Set speed to 0
            if player.Speed() != 0:
                self.SpeedSignal.emit(0)
            # Seek to previous frame
            self.SeekSignal.emit(player.Position() - 1)

            # Notify properties dialog
            self.propertyTableView.select_frame(player.Position())

        elif key.matches(self.getShortcutByName("seekNextFrame")) == QKeySequence.ExactMatch:
            # Pause video
            self.actionPlay_trigger(force="pause")
            # Set speed to 0
            if player.Speed() != 0:
                self.SpeedSignal.emit(0)
            # Seek to next frame
            self.SeekSignal.emit(player.Position() + 1)

            # Notify properties dialog
            self.propertyTableView.select_frame(player.Position())

        elif key.matches(self.getShortcutByName("rewindVideo")) == QKeySequence.ExactMatch:
            # Toggle rewind and start playback
            self.actionRewind.trigger()
            ui_util.setup_icon(self, self.actionPlay, "actionPlay", "media-playback-pause")
            self.actionPlay.setChecked(True)

        elif key.matches(self.getShortcutByName("fastforwardVideo")) == QKeySequence.ExactMatch:
            # Toggle fastforward button and start playback
            self.actionFastForward.trigger()
            ui_util.setup_icon(self, self.actionPlay, "actionPlay", "media-playback-pause")
            self.actionPlay.setChecked(True)

        elif any([
                key.matches(self.getShortcutByName("playToggle")) == QKeySequence.ExactMatch,
                key.matches(self.getShortcutByName("playToggle1")) == QKeySequence.ExactMatch,
                key.matches(self.getShortcutByName("playToggle2")) == QKeySequence.ExactMatch,
                key.matches(self.getShortcutByName("playToggle3")) == QKeySequence.ExactMatch,
                ]):
            # Toggle playbutton and show properties
            self.actionPlay.trigger()
            self.propertyTableView.select_frame(player.Position())

        elif any([
                key.matches(self.getShortcutByName("deleteItem")) == QKeySequence.ExactMatch,
                key.matches(self.getShortcutByName("deleteItem1")) == QKeySequence.ExactMatch,
                ]):
            # Delete selected clip / transition
            self.actionRemoveClip.trigger()
            self.actionRemoveTransition.trigger()

        # Menu shortcuts
        elif key.matches(self.getShortcutByName("actionNew")) == QKeySequence.ExactMatch:
            self.actionNew.trigger()
        elif key.matches(self.getShortcutByName("actionOpen")) == QKeySequence.ExactMatch:
            self.actionOpen.trigger()
        elif key.matches(self.getShortcutByName("actionSave")) == QKeySequence.ExactMatch:
            self.actionSave.trigger()
        elif key.matches(self.getShortcutByName("actionUndo")) == QKeySequence.ExactMatch:
            self.actionUndo.trigger()
        elif key.matches(self.getShortcutByName("actionSaveAs")) == QKeySequence.ExactMatch:
            self.actionSaveAs.trigger()
        elif key.matches(self.getShortcutByName("actionImportFiles")) == QKeySequence.ExactMatch:
            self.actionImportFiles.trigger()
        elif key.matches(self.getShortcutByName("actionRedo")) == QKeySequence.ExactMatch:
            self.actionRedo.trigger()
        elif key.matches(self.getShortcutByName("actionExportVideo")) == QKeySequence.ExactMatch:
            self.actionExportVideo.trigger()
        elif key.matches(self.getShortcutByName("actionQuit")) == QKeySequence.ExactMatch:
            self.actionQuit.trigger()
        elif key.matches(self.getShortcutByName("actionPreferences")) == QKeySequence.ExactMatch:
            self.actionPreferences.trigger()
        elif key.matches(self.getShortcutByName("actionAddTrack")) == QKeySequence.ExactMatch:
            self.actionAddTrack.trigger()
        elif key.matches(self.getShortcutByName("actionAddMarker")) == QKeySequence.ExactMatch:
            self.actionAddMarker.trigger()
        elif key.matches(self.getShortcutByName("actionPreviousMarker")) == QKeySequence.ExactMatch:
            self.actionPreviousMarker.trigger()
        elif key.matches(self.getShortcutByName("actionNextMarker")) == QKeySequence.ExactMatch:
            self.actionNextMarker.trigger()
        elif key.matches(self.getShortcutByName("actionCenterOnPlayhead")) == QKeySequence.ExactMatch:
            self.actionCenterOnPlayhead.trigger()
        elif key.matches(self.getShortcutByName("actionTimelineZoomIn")) == QKeySequence.ExactMatch:
            self.actionTimelineZoomIn.trigger()
        elif key.matches(self.getShortcutByName("actionTimelineZoomOut")) == QKeySequence.ExactMatch:
            self.actionTimelineZoomOut.trigger()
        elif key.matches(self.getShortcutByName("actionTitle")) == QKeySequence.ExactMatch:
            self.actionTitle.trigger()
        elif key.matches(self.getShortcutByName("actionAnimatedTitle")) == QKeySequence.ExactMatch:
            self.actionAnimatedTitle.trigger()
        elif key.matches(self.getShortcutByName("actionDuplicateTitle")) == QKeySequence.ExactMatch:
            self.actionDuplicateTitle.trigger()
        elif key.matches(self.getShortcutByName("actionEditTitle")) == QKeySequence.ExactMatch:
            self.actionEditTitle.trigger()
        elif key.matches(self.getShortcutByName("actionFullscreen")) == QKeySequence.ExactMatch:
            self.actionFullscreen.trigger()
        elif key.matches(self.getShortcutByName("actionAbout")) == QKeySequence.ExactMatch:
            self.actionAbout.trigger()
        elif key.matches(self.getShortcutByName("actionThumbnailView")) == QKeySequence.ExactMatch:
            self.actionThumbnailView.trigger()
        elif key.matches(self.getShortcutByName("actionDetailsView")) == QKeySequence.ExactMatch:
            self.actionDetailsView.trigger()
        elif key.matches(self.getShortcutByName("actionProfile")) == QKeySequence.ExactMatch:
            self.actionProfile.trigger()
        elif key.matches(self.getShortcutByName("actionAdd_to_Timeline")) == QKeySequence.ExactMatch:
            self.actionAdd_to_Timeline.trigger()
        elif key.matches(self.getShortcutByName("actionSplitClip")) == QKeySequence.ExactMatch:
            self.actionSplitClip.trigger()
        elif key.matches(self.getShortcutByName("actionSnappingTool")) == QKeySequence.ExactMatch:
            self.actionSnappingTool.trigger()
        elif key.matches(self.getShortcutByName("actionJumpStart")) == QKeySequence.ExactMatch:
            self.actionJumpStart.trigger()
        elif key.matches(self.getShortcutByName("actionJumpEnd")) == QKeySequence.ExactMatch:
            self.actionJumpEnd.trigger()
        elif key.matches(self.getShortcutByName("actionSaveFrame")) == QKeySequence.ExactMatch:
            self.actionSaveFrame.trigger()
        elif key.matches(self.getShortcutByName("actionProperties")) == QKeySequence.ExactMatch:
            self.actionProperties.trigger()
        elif key.matches(self.getShortcutByName("actionTransform")) == QKeySequence.ExactMatch:
            if self.selected_clips:
                self.TransformSignal.emit(self.selected_clips[0])
        elif key.matches(self.getShortcutByName("actionInsertKeyframe")) == QKeySequence.ExactMatch:
            log.debug("actionInsertKeyframe")
            if self.selected_clips or self.selected_transitions:
                self.InsertKeyframe.emit(event)

        # Timeline keyboard shortcuts
        elif key.matches(self.getShortcutByName("sliceAllKeepBothSides")) == QKeySequence.ExactMatch:
            intersecting_clips = Clip.filter(intersect=playhead_position)
            intersecting_trans = Transition.filter(intersect=playhead_position)
            if intersecting_clips or intersecting_trans:
                # Get list of clip ids
                clip_ids = [c.id for c in intersecting_clips]
                trans_ids = [t.id for t in intersecting_trans]
                self.timeline.Slice_Triggered(0, clip_ids, trans_ids, playhead_position)
        elif key.matches(self.getShortcutByName("sliceAllKeepLeftSide")) == QKeySequence.ExactMatch:
            intersecting_clips = Clip.filter(intersect=playhead_position)
            intersecting_trans = Transition.filter(intersect=playhead_position)
            if intersecting_clips or intersecting_trans:
                # Get list of clip ids
                clip_ids = [c.id for c in intersecting_clips]
                trans_ids = [t.id for t in intersecting_trans]
                self.timeline.Slice_Triggered(1, clip_ids, trans_ids, playhead_position)
        elif key.matches(self.getShortcutByName("sliceAllKeepRightSide")) == QKeySequence.ExactMatch:
            intersecting_clips = Clip.filter(intersect=playhead_position)
            intersecting_trans = Transition.filter(intersect=playhead_position)
            if intersecting_clips or intersecting_trans:
                # Get list of clip ids
                clip_ids = [c.id for c in intersecting_clips]
                trans_ids = [t.id for t in intersecting_trans]
                self.timeline.Slice_Triggered(2, clip_ids, trans_ids, playhead_position)
        elif key.matches(self.getShortcutByName("sliceSelectedKeepBothSides")) == QKeySequence.ExactMatch:
            intersecting_clips = Clip.filter(intersect=playhead_position)
            intersecting_trans = Transition.filter(intersect=playhead_position)
            if intersecting_clips or intersecting_trans:
                # Get list of clip ids
                clip_ids = [c.id for c in intersecting_clips if c.id in self.selected_clips]
                trans_ids = [t.id for t in intersecting_trans if t.id in self.selected_transitions]
                self.timeline.Slice_Triggered(0, clip_ids, trans_ids, playhead_position)
        elif key.matches(self.getShortcutByName("sliceSelectedKeepLeftSide")) == QKeySequence.ExactMatch:
            intersecting_clips = Clip.filter(intersect=playhead_position)
            intersecting_trans = Transition.filter(intersect=playhead_position)
            if intersecting_clips or intersecting_trans:
                # Get list of clip ids
                clip_ids = [c.id for c in intersecting_clips if c.id in self.selected_clips]
                trans_ids = [t.id for t in intersecting_trans if t.id in self.selected_transitions]
                self.timeline.Slice_Triggered(1, clip_ids, trans_ids, playhead_position)
        elif key.matches(self.getShortcutByName("sliceSelectedKeepRightSide")) == QKeySequence.ExactMatch:
            intersecting_clips = Clip.filter(intersect=playhead_position)
            intersecting_trans = Transition.filter(intersect=playhead_position)
            if intersecting_clips or intersecting_trans:
                # Get list of ids that are also selected
                clip_ids = [c.id for c in intersecting_clips if c.id in self.selected_clips]
                trans_ids = [t.id for t in intersecting_trans if t.id in self.selected_transitions]
                self.timeline.Slice_Triggered(2, clip_ids, trans_ids, playhead_position)

        elif key.matches(self.getShortcutByName("copyAll")) == QKeySequence.ExactMatch:
            self.timeline.Copy_Triggered(-1, self.selected_clips, self.selected_transitions)
        elif key.matches(self.getShortcutByName("pasteAll")) == QKeySequence.ExactMatch:
            self.timeline.Paste_Triggered(9, float(playhead_position), -1, [], [])
        elif key.matches(self.getShortcutByName("nudgeLeft")) == QKeySequence.ExactMatch:
            self.timeline.Nudge_Triggered(-1, self.selected_clips, self.selected_transitions)
        elif key.matches(self.getShortcutByName("nudgeRight")) == QKeySequence.ExactMatch:
            self.timeline.Nudge_Triggered(1, self.selected_clips, self.selected_transitions)

        # Select All / None
        elif key.matches(self.getShortcutByName("selectAll")) == QKeySequence.ExactMatch:
            self.timeline.SelectAll()

        elif key.matches(self.getShortcutByName("selectNone")) == QKeySequence.ExactMatch:
            self.timeline.ClearAllSelections()

        # If we didn't act on the event, forward it to the base class
        else:
            super().keyPressEvent(event)

    def actionProfile_trigger(self):
        # Show dialog
        from windows.profile import Profile
        log.debug("Showing preferences dialog")
        win = Profile()
        # Run the dialog event loop - blocking interaction on this window during this time
        win.exec_()
        log.debug("Preferences dialog closed")

    def actionSplitClip_trigger(self):
        log.debug("actionSplitClip_trigger")

        # Loop through selected files (set 1 selected file if more than 1)
        f = self.files_model.current_file()

        # Bail out if no file selected
        if not f:
            log.warn("Split clip action failed, couldn't find current file")
            return

        # show dialog
        from windows.cutting import Cutting
        win = Cutting(f)
        # Run the dialog event loop - blocking interaction on this window during that time
        result = win.exec_()
        if result == QDialog.Accepted:
            log.info('Cutting Finished')
        else:
            log.info('Cutting Cancelled')

    def actionRemove_from_Project_trigger(self):
        log.debug("actionRemove_from_Project_trigger")

        # Loop through selected files
        for f in self.selected_files():
            if not f:
                continue

            f_id = f.data["id"]
            # Remove file
            f.delete()

            # Find matching clips (if any)
            clips = Clip.filter(file_id=f_id)
            for c in clips:
                # Remove clip
                c.delete()

        # Refresh preview
        get_app().window.refreshFrameSignal.emit()

    def actionRemoveClip_trigger(self):
        log.debug('actionRemoveClip_trigger')

        # Loop through selected clips
        for clip_id in deepcopy(self.selected_clips):
            # Find matching file
            clips = Clip.filter(id=clip_id)
            for c in clips:
                # Clear selected clips
                self.removeSelection(clip_id, "clip")

                # Remove clip
                c.delete()

        # Refresh preview
        get_app().window.refreshFrameSignal.emit()

    def actionProperties_trigger(self):
        log.debug('actionProperties_trigger')

        # Show properties dock
        if not self.dockProperties.isVisible():
            self.dockProperties.show()

    def actionRemoveEffect_trigger(self):
        log.debug('actionRemoveEffect_trigger')

        # Loop through selected clips
        for effect_id in deepcopy(self.selected_effects):
            log.info("effect id: %s" % effect_id)

            # Find matching file
            clips = Clip.filter()
            found_effect = None
            for c in clips:
                found_effect = False
                log.info("c.data[effects]: %s" % c.data["effects"])

                for effect in c.data["effects"]:
                    if effect["id"] == effect_id:
                        found_effect = effect
                        break

                if found_effect:
                    # Remove found effect from clip data and save clip
                    c.data["effects"].remove(found_effect)

                    # Remove unneeded attributes from JSON
                    c.data.pop("reader")

                    # Save clip
                    c.save()

                    # Clear selected effects
                    self.removeSelection(effect_id, "effect")

        # Refresh preview
        self.refreshFrameSignal.emit()

    def actionRemoveTransition_trigger(self):
        log.debug('actionRemoveTransition_trigger')

        # Loop through selected clips
        for tran_id in deepcopy(self.selected_transitions):
            # Find matching file
            transitions = Transition.filter(id=tran_id)
            for t in transitions:
                # Clear selected clips
                self.removeSelection(tran_id, "transition")

                # Remove transition
                t.delete()

        # Refresh preview
        self.refreshFrameSignal.emit()

    def actionRemoveTrack_trigger(self):
        log.debug('actionRemoveTrack_trigger')

        # Get translation function
        _ = get_app()._tr

        track_id = self.selected_tracks[0]
        max_track_number = len(get_app().project.get("layers"))

        # Get details of selected track
        selected_track = Track.get(id=track_id)
        selected_track_number = int(selected_track.data["number"])

        # Don't allow user to delete final track
        if max_track_number == 1:
            # Show error and do nothing
            QMessageBox.warning(self, _("Error Removing Track"), _("You must keep at least 1 track"))
            return

        # Revove all clips on this track first
        for clip in Clip.filter(layer=selected_track_number):
            clip.delete()

        # Revove all transitions on this track first
        for trans in Transition.filter(layer=selected_track_number):
            trans.delete()

        # Remove track
        selected_track.delete()

        # Clear selected track
        self.selected_tracks = []

        # Refresh preview
        self.refreshFrameSignal.emit()

    def actionLockTrack_trigger(self):
        """Callback for locking a track"""
        log.debug('actionLockTrack_trigger')

        # Get details of track
        track_id = self.selected_tracks[0]
        selected_track = Track.get(id=track_id)

        # Lock track and save
        selected_track.data['lock'] = True
        selected_track.save()

    def actionUnlockTrack_trigger(self):
        """Callback for unlocking a track"""
        log.info('actionUnlockTrack_trigger')

        # Get details of track
        track_id = self.selected_tracks[0]
        selected_track = Track.get(id=track_id)

        # Lock track and save
        selected_track.data['lock'] = False
        selected_track.save()

    def actionRenameTrack_trigger(self):
        """Callback for renaming track"""
        log.info('actionRenameTrack_trigger')

        # Get translation function
        _ = get_app()._tr

        # Get details of track
        track_id = self.selected_tracks[0]
        selected_track = Track.get(id=track_id)

        # Find display track number
        all_tracks = get_app().project.get("layers")
        display_count = len(all_tracks)
        for track in reversed(sorted(all_tracks, key=lambda x: x['number'])):
            if track.get("id") == track_id:
                break
            display_count -= 1

        track_name = selected_track.data["label"] or _("Track %s") % display_count

        text, ok = QInputDialog.getText(self, _('Rename Track'), _('Track Name:'), text=track_name)
        if ok:
            # Update track
            selected_track.data["label"] = text
            selected_track.save()

    def actionRemoveMarker_trigger(self):
        log.info('actionRemoveMarker_trigger')

        for marker_id in self.selected_markers:
            marker = Marker.filter(id=marker_id)
            for m in marker:
                # Remove track
                m.delete()

    def actionTimelineZoomIn_trigger(self):
        self.sliderZoom.setValue(self.sliderZoom.value() - self.sliderZoom.singleStep())

    def actionTimelineZoomOut_trigger(self):
        self.sliderZoom.setValue(self.sliderZoom.value() + self.sliderZoom.singleStep())

    def actionFullscreen_trigger(self):
        # Toggle fullscreen state (current state mask XOR WindowFullScreen)
        self.setWindowState(self.windowState() ^ Qt.WindowFullScreen)

    def actionFile_Properties_trigger(self):
        log.info("Show file properties")

        # Get current selected file (corresponding to menu, if possible)
        f = self.files_model.current_file()
        if not f:
            log.warning("Couldn't find current file for properties window")
            return

        # show dialog
        from windows.file_properties import FileProperties
        win = FileProperties(f)
        # Run the dialog event loop - blocking interaction on this window during that time
        result = win.exec_()
        if result == QDialog.Accepted:

            # BRUTE FORCE approach: go through all clips and update file path
            clips = Clip.filter(file_id=f.data["id"])
            for c in clips:
                # update clip
                c.data["reader"]["path"] = f.data["path"]
                c.save()

            log.info('File Properties Finished')
        else:
            log.info('File Properties Cancelled')

    def actionDetailsView_trigger(self):
        log.info("Switch to Details View")

        # Get settings
        app = get_app()
        s = settings.get_settings()

        # Files
        if app.context_menu_object == "files":
            s.set("file_view", "details")
            self.filesListView.hide()
            self.filesView = self.filesTreeView
            self.filesView.show()

        # Transitions
        elif app.context_menu_object == "transitions":
            s.set("transitions_view", "details")
            self.transitionsListView.hide()
            self.transitionsView = self.transitionsTreeView
            self.transitionsView.show()

        # Effects
        elif app.context_menu_object == "effects":
            s.set("effects_view", "details")
            self.effectsListView.hide()
            self.effectsView = self.effectsTreeView
            self.effectsView.show()

    def actionThumbnailView_trigger(self):
        log.info("Switch to Thumbnail View")

        # Get settings
        app = get_app()
        s = settings.get_settings()

        # Files
        if app.context_menu_object == "files":
            s.set("file_view", "thumbnail")
            self.filesTreeView.hide()
            self.filesView = self.filesListView
            self.filesView.show()

        # Transitions
        elif app.context_menu_object == "transitions":
            s.set("transitions_view", "thumbnail")
            self.transitionsTreeView.hide()
            self.transitionsView = self.transitionsListView
            self.transitionsView.show()

        # Effects
        elif app.context_menu_object == "effects":
            s.set("effects_view", "thumbnail")
            self.effectsTreeView.hide()
            self.effectsView = self.effectsListView
            self.effectsView.show()

    def resize_contents(self):
        if self.filesView == self.filesTreeView:
            self.filesTreeView.resize_contents()

    def getDocks(self):
        """ Get a list of all dockable widgets """
        return self.findChildren(QDockWidget)

    def removeDocks(self):
        """ Remove all dockable widgets on main screen """
        for dock in self.getDocks():
            if self.dockWidgetArea(dock) != Qt.NoDockWidgetArea:
                self.removeDockWidget(dock)

    def addDocks(self, docks, area):
        """ Add all dockable widgets to the same dock area on the main screen """
        for dock in docks:
            self.addDockWidget(area, dock)

    def floatDocks(self, is_floating):
        """ Float or Un-Float all dockable widgets above main screen """
        for dock in self.getDocks():
            if self.dockWidgetArea(dock) != Qt.NoDockWidgetArea:
                dock.setFloating(is_floating)

    def showDocks(self, docks):
        """ Show all dockable widgets on the main screen """
        for dock in docks:
            if self.dockWidgetArea(dock) != Qt.NoDockWidgetArea:
                # Only show correctly docked widgets
                dock.show()

    def freezeDocks(self):
        """ Freeze all dockable widgets on the main screen
            (prevent them being closed, floated, or moved) """
        for dock in self.getDocks():
            if self.dockWidgetArea(dock) != Qt.NoDockWidgetArea:
                dock.setFeatures(QDockWidget.NoDockWidgetFeatures)

    def unFreezeDocks(self):
        """ Un-freeze all dockable widgets on the main screen
            (allow them to be closed, floated, or moved, as appropriate) """
        for dock in self.getDocks():
            if self.dockWidgetArea(dock) != Qt.NoDockWidgetArea:
                if dock is self.dockTimeline:
                    dock.setFeatures(
                        QDockWidget.DockWidgetFloatable
                        | QDockWidget.DockWidgetMovable)
                else:
                    dock.setFeatures(
                        QDockWidget.DockWidgetClosable
                        | QDockWidget.DockWidgetFloatable
                        | QDockWidget.DockWidgetMovable)

    def addViewDocksMenu(self):
        """ Insert a Docks submenu into the View menu """
        _ = get_app()._tr

        # self.docks_menu = self.createPopupMenu()
        # self.docks_menu.setTitle(_("Docks"))
        # self.menuView.addMenu(self.docks_menu)
        self.docks_menu = self.menuView.addMenu(_("Docks"))

        for dock in sorted(self.getDocks(), key=lambda d: d.windowTitle()):
            if (dock.features() & QDockWidget.DockWidgetClosable
               != QDockWidget.DockWidgetClosable):
                # Skip non-closable docs
                continue
            self.docks_menu.addAction(dock.toggleViewAction())

    def actionSimple_View_trigger(self):
        """ Switch to the default / simple view  """
        self.removeDocks()

        # Add Docks
        self.addDocks([
            self.dockFiles,
            self.dockTransitions,
            self.dockEffects,
            self.dockEmojis,
            self.dockVideo,
            ], Qt.TopDockWidgetArea)

        self.floatDocks(False)
        self.tabifyDockWidget(self.dockFiles, self.dockTransitions)
        self.tabifyDockWidget(self.dockTransitions, self.dockEffects)
        self.tabifyDockWidget(self.dockEffects, self.dockEmojis)
        self.showDocks([
            self.dockFiles,
            self.dockTransitions,
            self.dockEffects,
            self.dockEmojis,
            self.dockVideo,
            ])

        # Set initial size of docks
        simple_state = "".join([
            "AAAA/wAAAAD9AAAAAwAAAAAAAAEnAAAC3/wCAAAAA/wAAAJeAAAApwAAAAAA////+gAAAAACAAAAAfsAAAA"
            "YAGQAbwBjAGsASwBlAHkAZgByAGEAbQBlAAAAAAD/////AAAAAAAAAAD7AAAAHABkAG8AYwBrAFAAcgBvAH"
            "AAZQByAHQAaQBlAHMAAAAAJwAAAt8AAAChAP////sAAAAYAGQAbwBjAGsAVAB1AHQAbwByAGkAYQBsAgAAA"
            "AAAAAAAAAAAyAAAAGQAAAABAAABHAAAAUD8AgAAAAH7AAAAGABkAG8AYwBrAEsAZQB5AGYAcgBhAG0AZQEA"
            "AAFYAAAAFQAAAAAAAAAAAAAAAgAABEYAAALY/AEAAAAC/AAAAAAAAANnAAAA+gD////8AgAAAAL8AAAAJwA"
            "AAcAAAACvAP////wBAAAAAvwAAAAAAAABFQAAAHsA////+gAAAAACAAAAA/sAAAASAGQAbwBjAGsARgBpAG"
            "wAZQBzAQAAAAD/////AAAAkgD////7AAAAHgBkAG8AYwBrAFQAcgBhAG4AcwBpAHQAaQBvAG4AcwEAAAAA/"
            "////wAAAJIA////+wAAABYAZABvAGMAawBFAGYAZgBlAGMAdABzAQAAAAD/////AAAAkgD////7AAAAEgBk"
            "AG8AYwBrAFYAaQBkAGUAbwEAAAEbAAACTAAAAEcA////+wAAABgAZABvAGMAawBUAGkAbQBlAGwAaQBuAGU"
            "BAAAB7QAAARIAAACWAP////wAAANtAAAA2QAAAIIA////+gAAAAECAAAAAvsAAAAiAGQAbwBjAGsAQwBhAH"
            "AAdABpAG8AbgBFAGQAaQB0AG8AcgAAAAAA/////wAAAJgA////+wAAABQAZABvAGMAawBFAG0AbwBqAGkAc"
            "wEAAADFAAACOgAAAJIA////AAAERgAAAAEAAAABAAAAAgAAAAEAAAAC/AAAAAEAAAACAAAAAQAAAA4AdABv"
            "AG8AbABCAGEAcgEAAAAA/////wAAAAAAAAAA"
        ])
        self.restoreState(qt_types.str_to_bytes(simple_state))
        QCoreApplication.processEvents()

    def actionAdvanced_View_trigger(self):
        """ Switch to an alternative view """
        self.removeDocks()

        # Add Docks
        self.addDocks([self.dockFiles, self.dockVideo], Qt.TopDockWidgetArea)
        self.addDocks([
            self.dockEffects,
            self.dockTransitions,
            self.dockEmojis,
            ], Qt.RightDockWidgetArea)
        self.addDocks([self.dockProperties], Qt.LeftDockWidgetArea)

        self.floatDocks(False)
        self.tabifyDockWidget(self.dockEmojis, self.dockEffects)
        self.showDocks([
            self.dockFiles,
            self.dockTransitions,
            self.dockVideo,
            self.dockEffects,
            self.dockEmojis,
            self.dockProperties,
            ])

        # Set initial size of docks
        advanced_state = "".join([
            "AAAA/wAAAAD9AAAAAwAAAAAAAADxAAAC3/wCAAAAAvsAAAAcAGQAbwBjAGsAUAByAG8AcABlAHIAdABpAGUAcw"
            "EAAAAnAAAC3wAAAKEA/////AAAAl4AAACnAAAAAAD////6AAAAAAIAAAAB+wAAABgAZABvAGMAawBLAGUAeQBm"
            "AHIAYQBtAGUAAAAAAP////8AAAAAAAAAAAAAAAEAAACZAAAC3/wCAAAAAvsAAAAYAGQAbwBjAGsASwBlAHkAZg"
            "ByAGEAbQBlAQAAAVgAAAAVAAAAAAAAAAD8AAAAJwAAAt8AAAC1AQAAHPoAAAAAAQAAAAL7AAAAFgBkAG8AYwBr"
            "AEUAZgBmAGUAYwB0AHMBAAADrQAAAJkAAABYAP////sAAAAiAGQAbwBjAGsAQwBhAHAAdABpAG8AbgBFAGQAaQ"
            "B0AG8AcgEAAAAA/////wAAAFgA////AAAAAgAAArAAAALY/AEAAAAB/AAAAPcAAAKwAAAA+gD////8AgAAAAL8"
            "AAAAJwAAAcgAAAFHAP////wBAAAAAvwAAAD3AAAArgAAAIIA/////AIAAAAC+wAAABIAZABvAGMAawBGAGkAbA"
            "BlAHMBAAAAJwAAAOQAAACSAP////wAAAERAAAA3gAAAK8BAAAc+gAAAAABAAAAAvsAAAAeAGQAbwBjAGsAVABy"
            "AGEAbgBzAGkAdABpAG8AbgBzAQAAAAD/////AAAAbAD////7AAAAFABkAG8AYwBrAEUAbQBvAGoAaQBzAQAAAP"
            "cAAAEdAAAAggD////7AAAAEgBkAG8AYwBrAFYAaQBkAGUAbwEAAAGrAAAB/AAAAEcA////+wAAABgAZABvAGMA"
            "awBUAGkAbQBlAGwAaQBuAGUBAAAB9QAAAQoAAACWAP///wAAArAAAAABAAAAAQAAAAIAAAABAAAAAvwAAAABAA"
            "AAAgAAAAEAAAAOAHQAbwBvAGwAQgBhAHIBAAAAAP////8AAAAAAAAAAA=="
            ])
        self.restoreState(qt_types.str_to_bytes(advanced_state))
        QCoreApplication.processEvents()

    def actionFreeze_View_trigger(self):
        """ Freeze all dockable widgets on the main screen """
        self.freezeDocks()
        self.actionFreeze_View.setVisible(False)
        self.actionUn_Freeze_View.setVisible(True)
        self.docks_frozen = True

    def actionUn_Freeze_View_trigger(self):
        """ Un-Freeze all dockable widgets on the main screen """
        self.unFreezeDocks()
        self.actionFreeze_View.setVisible(True)
        self.actionUn_Freeze_View.setVisible(False)
        self.docks_frozen = False

    def actionShow_All_trigger(self):
        """ Show all dockable widgets """
        self.showDocks(self.getDocks())

    def actionTutorial_trigger(self):
        """ Show tutorial again """
        s = settings.get_settings()

        # Clear tutorial settings
        s.set("tutorial_enabled", True)
        s.set("tutorial_ids", "")

        # Show first tutorial dialog again
        if self.tutorial_manager:
            self.tutorial_manager.exit_manager()
            self.tutorial_manager = TutorialManager(self)

    def actionInsertTimestamp_trigger(self, event):
        """Insert the current timestamp into the caption editor
        In the format: 00:00:23,000 --> 00:00:24,500. first click to set the initial timestamp,
        move the playehad, second click to set the end timestamp.
        """
        # Get translation function
        app = get_app()
        _ = app._tr

        if self.captionTextEdit.isReadOnly():
            return

        # Calculate fps / current seconds
        fps = get_app().project.get("fps")
        fps_float = float(fps["num"]) / float(fps["den"])
        current_position = (self.preview_thread.current_frame - 1) / fps_float

        # Get cursor / current line of text (where cursor is located)
        cursor = self.captionTextEdit.textCursor()
        self.captionTextEdit.moveCursor(QTextCursor.StartOfLine)
        line_text = cursor.block().text()
        self.captionTextEdit.moveCursor(QTextCursor.EndOfLine)

        # Insert text at cursor position
        current_timestamp = secondsToTimecode(current_position, fps["num"], fps["den"], use_milliseconds=True)
        if "-->" in line_text:
            self.captionTextEdit.insertPlainText("%s\n%s" % (current_timestamp, _("Enter caption text...")))
        else:
            self.captionTextEdit.insertPlainText("%s --> " % (current_timestamp))

    def captionTextEdit_TextChanged(self):
        """Caption text was edited, start the save timer (to prevent spamming saves)"""
        self.caption_save_timer.start()

    def caption_editor_save(self):
        """Emit the CaptionTextUpdated signal (and if that property is active/selected, it will be saved)"""
        self.CaptionTextUpdated.emit(self.captionTextEdit.toPlainText(), self.caption_model_row)

    def caption_editor_load(self, new_caption_text, caption_model_row):
        """Load the caption editor with text, or disable it if empty string detected"""
        self.caption_model_row = caption_model_row
        self.captionTextEdit.setPlainText(new_caption_text.strip())
        if not caption_model_row:
            self.captionTextEdit.setReadOnly(True)
        else:
            self.captionTextEdit.setReadOnly(False)

            # Show this dock
            self.dockCaptionEditor.show()
            self.dockCaptionEditor.raise_()

    def SetWindowTitle(self, profile=None):
        """ Set the window title based on a variety of factors """

        # Get translation function
        app = get_app()
        _ = app._tr

        if not profile:
            profile = app.project.get("profile")

        # Determine if the project needs saving (has any unsaved changes)
        save_indicator = ""
        if app.project.needs_save():
            save_indicator = "*"
            self.actionSave.setEnabled(True)
        else:
            self.actionSave.setEnabled(False)

        # Is this a saved project?
        if not app.project.current_filepath:
            # Not saved yet
            self.setWindowTitle(
                "%s %s [%s] - %s" % (
                    save_indicator,
                    _("Untitled Project"),
                    profile,
                    "OpenShot Video Editor",
                    ))
        else:
            # Yes, project is saved
            # Get just the filename
            filename = os.path.basename(app.project.current_filepath)
            filename = os.path.splitext(filename)[0]
            self.setWindowTitle(
                "%s %s [%s] - %s" % (
                    save_indicator,
                    filename,
                    profile,
                    "OpenShot Video Editor",
                    ))

    # Update undo and redo buttons enabled/disabled to available changes
    def updateStatusChanged(self, undo_status, redo_status):
        log.info('updateStatusChanged')
        self.actionUndo.setEnabled(undo_status)
        self.actionRedo.setEnabled(redo_status)
        self.SetWindowTitle()

    def addSelection(self, item_id, item_type, clear_existing=False):
        """ Add to (or clear) the selected items list for a given type. """
        if not item_id:
            log.debug('addSelection: item_type: {}, clear_existing: {}'.format(
                item_type, clear_existing))
        else:
            log.info('addSelection: item_id: {}, item_type: {}, clear_existing: {}'.format(
                item_id, item_type, clear_existing))

        s = settings.get_settings()

        # Clear existing selection (if needed)
        if clear_existing:
            if item_type == "clip":
                self.selected_clips.clear()
                self.TransformSignal.emit("")
            elif item_type == "transition":
                self.selected_transitions.clear()
            elif item_type == "effect":
                self.selected_effects.clear()

            # Clear caption editor (if nothing is selected)
            get_app().window.CaptionTextLoaded.emit("", None)

        if item_id:
            # If item_id is not blank, store it
            if item_type == "clip" and item_id not in self.selected_clips:
                self.selected_clips.append(item_id)
                if s.get("auto-transform"):
                    self.TransformSignal.emit(self.selected_clips[-1])
            elif item_type == "transition" and item_id not in self.selected_transitions:
                self.selected_transitions.append(item_id)
            elif item_type == "effect" and item_id not in self.selected_effects:
                self.selected_effects.append(item_id)

                effect = Effect.get(id=item_id)
                if effect:
                    if effect.data["has_tracked_object"]:
                        # Show bounding boxes transform on preview
                        clip_id = effect.parent['id']
                        self.KeyFrameTransformSignal.emit(item_id, clip_id)


            # Change selected item in properties view
            self.show_property_id = item_id
            self.show_property_type = item_type
            self.show_property_timer.start()

            

    # Remove from the selected items
    def removeSelection(self, item_id, item_type):
        # Remove existing selection (if any)
        if item_id:
            if item_type == "clip" and item_id in self.selected_clips:
                self.selected_clips.remove(item_id)
            elif item_type == "transition" and item_id in self.selected_transitions:
                self.selected_transitions.remove(item_id)
            elif item_type == "effect" and item_id in self.selected_effects:
                self.selected_effects.remove(item_id)

        if not self.selected_clips:
            # Clear transform (if no other clips are selected)
            self.TransformSignal.emit("")

            # Clear caption editor (if nothing is selected)
            get_app().window.CaptionTextLoaded.emit("", None)

        # Move selection to next selected clip (if any)
        self.show_property_id = ""
        self.show_property_type = ""
        if item_type == "clip" and self.selected_clips:
            self.show_property_id = self.selected_clips[0]
            self.show_property_type = item_type
        elif item_type == "transition" and self.selected_transitions:
            self.show_property_id = self.selected_transitions[0]
            self.show_property_type = item_type
        elif item_type == "effect" and self.selected_effects:
            self.show_property_id = self.selected_effects[0]
            self.show_property_type = item_type

        # Change selected item in properties view
        self.show_property_timer.start()

    def selected_files(self):
        """ Return a list of File objects for the Project Files dock's selection """
        return self.files_model.selected_files()

    def selected_file_ids(self):
        """ Return a list of File IDs for the Project Files dock's selection """
        return self.files_model.selected_file_ids()

    def current_file(self):
        """ Return the Project Files dock's currently-active item as a File object """
        return self.files_model.current_file()

    def current_file_id(self):
        """ Return the ID of the Project Files dock's currently-active item """
        return self.files_model.current_file_id()

    # Update window settings in setting store
    def save_settings(self):
        s = settings.get_settings()

        # Save window state and geometry (saves toolbar and dock locations)
        s.set('window_state_v2', qt_types.bytes_to_str(self.saveState()))
        s.set('window_geometry_v2', qt_types.bytes_to_str(self.saveGeometry()))
        s.set('docks_frozen', self.docks_frozen)

    # Get window settings from setting store
    def load_settings(self):
        s = settings.get_settings()

        # Window state and geometry (also toolbar, dock locations and frozen UI state)
        if s.get('window_state_v2'):
            self.restoreState(qt_types.str_to_bytes(s.get('window_state_v2')))
        if s.get('window_geometry_v2'):
            self.restoreGeometry(qt_types.str_to_bytes(s.get('window_geometry_v2')))
        if s.get('docks_frozen'):
            # Freeze all dockable widgets on the main screen
            self.freezeDocks()
            self.actionFreeze_View.setVisible(False)
            self.actionUn_Freeze_View.setVisible(True)
            self.docks_frozen = True

        # Load Recent Projects
        self.load_recent_menu()

        # The method restoreState restores the visibility of the toolBar,
        # but does not set the correct flag in the actionView_Toolbar.
        self.actionView_Toolbar.setChecked(self.toolBar.isVisibleTo(self))

    def load_recent_menu(self):
        """ Clear and load the list of recent menu items """
        s = settings.get_settings()
        _ = get_app()._tr  # Get translation function

        # Get list of recent projects
        recent_projects = s.get("recent_projects")

        # Add Recent Projects menu (after Open File)
        import functools
        if not self.recent_menu:
            # Create a new recent menu
            self.recent_menu = self.menuFile.addMenu(
                QIcon.fromTheme("document-open-recent"),
                _("Recent Projects"))
            self.menuFile.insertMenu(self.actionRecent_Placeholder, self.recent_menu)
        else:
            # Clear the existing children
            self.recent_menu.clear()

        # Add recent projects to menu
        # Show just a placeholder menu, if we have no recent projects list
        if not recent_projects:
            self.recent_menu.addAction(_("No Recent Projects")).setDisabled(True)
            return

        for file_path in reversed(recent_projects):
            # Add each recent project
            new_action = self.recent_menu.addAction(file_path)
            new_action.triggered.connect(functools.partial(self.recent_project_clicked, file_path))

        # Add 'Clear Recent Projects' menu to bottom of list
        self.recent_menu.addSeparator()
        self.recent_menu.addAction(self.actionClearRecents)
        self.actionClearRecents.triggered.connect(self.clear_recents_clicked)

    def remove_recent_project(self, file_path):
        """Remove a project from the Recent menu if OpenShot can't find it"""
        s = settings.get_settings()
        recent_projects = s.get("recent_projects")
        if file_path in recent_projects:
            recent_projects.remove(file_path)
        s.set("recent_projects", recent_projects)
        s.save()

    def recent_project_clicked(self, file_path):
        """ Load a recent project when clicked """
        self.OpenProjectSignal.emit(file_path)

    def clear_recents_clicked(self):
        """Clear all recent projects"""
        s = settings.get_settings()
        s.set("recent_projects", [])

        # Reload recent project list
        self.load_recent_menu()

    def setup_toolbars(self):
        _ = get_app()._tr  # Get translation function

        # Start undo and redo actions disabled
        self.actionUndo.setEnabled(False)
        self.actionRedo.setEnabled(False)

        # Add files toolbar
        self.filesToolbar = QToolBar("Files Toolbar")
        self.filesActionGroup = QActionGroup(self)
        self.filesActionGroup.setExclusive(True)
        self.filesActionGroup.addAction(self.actionFilesShowAll)
        self.filesActionGroup.addAction(self.actionFilesShowVideo)
        self.filesActionGroup.addAction(self.actionFilesShowAudio)
        self.filesActionGroup.addAction(self.actionFilesShowImage)
        self.actionFilesShowAll.setChecked(True)
        self.filesToolbar.addAction(self.actionFilesShowAll)
        self.filesToolbar.addAction(self.actionFilesShowVideo)
        self.filesToolbar.addAction(self.actionFilesShowAudio)
        self.filesToolbar.addAction(self.actionFilesShowImage)
        self.filesFilter = QLineEdit()
        self.filesFilter.setObjectName("filesFilter")
        self.filesFilter.setPlaceholderText(_("Filter"))
        self.filesFilter.setClearButtonEnabled(True)
        self.filesToolbar.addWidget(self.filesFilter)
        self.tabFiles.layout().insertWidget(0, self.filesToolbar)

        # Add transitions toolbar
        self.transitionsToolbar = QToolBar("Transitions Toolbar")
        self.transitionsActionGroup = QActionGroup(self)
        self.transitionsActionGroup.setExclusive(True)
        self.transitionsActionGroup.addAction(self.actionTransitionsShowAll)
        self.transitionsActionGroup.addAction(self.actionTransitionsShowCommon)
        self.actionTransitionsShowAll.setChecked(True)
        self.transitionsToolbar.addAction(self.actionTransitionsShowAll)
        self.transitionsToolbar.addAction(self.actionTransitionsShowCommon)
        self.transitionsFilter = QLineEdit()
        self.transitionsFilter.setObjectName("transitionsFilter")
        self.transitionsFilter.setPlaceholderText(_("Filter"))
        self.transitionsFilter.setClearButtonEnabled(True)
        self.transitionsToolbar.addWidget(self.transitionsFilter)
        self.tabTransitions.layout().addWidget(self.transitionsToolbar)

        # Add effects toolbar
        self.effectsToolbar = QToolBar("Effects Toolbar")
        self.effectsFilter = QLineEdit()
        self.effectsFilter.setObjectName("effectsFilter")
        self.effectsFilter.setPlaceholderText(_("Filter"))
        self.effectsFilter.setClearButtonEnabled(True)
        self.effectsToolbar.addWidget(self.effectsFilter)
        self.tabEffects.layout().addWidget(self.effectsToolbar)

        # Add emojis toolbar
        self.emojisToolbar = QToolBar("Emojis Toolbar")
        self.emojiFilterGroup = QComboBox()
        self.emojisFilter = QLineEdit()
        self.emojisFilter.setObjectName("emojisFilter")
        self.emojisFilter.setPlaceholderText(_("Filter"))
        self.emojisFilter.setClearButtonEnabled(True)
        self.emojisToolbar.addWidget(self.emojiFilterGroup)
        self.emojisToolbar.addWidget(self.emojisFilter)
        self.tabEmojis.layout().addWidget(self.emojisToolbar)

        # Add Video Preview toolbar
        self.videoToolbar = QToolBar("Video Toolbar")

        # Add fixed spacer(s) (one for each "Other control" to keep playback controls centered)
        ospacer1 = QWidget(self)
        ospacer1.setMinimumSize(32, 1)  # actionSaveFrame
        self.videoToolbar.addWidget(ospacer1)

        # Add left spacer
        spacer = QWidget(self)
        spacer.setSizePolicy(QSizePolicy.Expanding, QSizePolicy.Expanding)
        self.videoToolbar.addWidget(spacer)

        # Playback controls (centered)
        self.videoToolbar.addAction(self.actionJumpStart)
        self.videoToolbar.addAction(self.actionRewind)
        self.videoToolbar.addAction(self.actionPlay)
        self.videoToolbar.addAction(self.actionFastForward)
        self.videoToolbar.addAction(self.actionJumpEnd)
        self.actionPlay.setCheckable(True)

        # Add right spacer
        spacer = QWidget(self)
        spacer.setSizePolicy(QSizePolicy.Expanding, QSizePolicy.Expanding)
        self.videoToolbar.addWidget(spacer)

        # Other controls (right-aligned)
        self.videoToolbar.addAction(self.actionSaveFrame)

        self.tabVideo.layout().addWidget(self.videoToolbar)

        # Add Timeline toolbar
        self.timelineToolbar = QToolBar("Timeline Toolbar", self)

        self.timelineToolbar.addAction(self.actionAddTrack)
        self.timelineToolbar.addSeparator()

        # rest of options
        self.timelineToolbar.addAction(self.actionSnappingTool)
        self.timelineToolbar.addAction(self.actionRazorTool)
        self.timelineToolbar.addSeparator()
        self.timelineToolbar.addAction(self.actionAddMarker)
        self.timelineToolbar.addAction(self.actionPreviousMarker)
        self.timelineToolbar.addAction(self.actionNextMarker)
        self.timelineToolbar.addAction(self.actionCenterOnPlayhead)
        self.timelineToolbar.addSeparator()

        # Add Video Preview toolbar
        self.captionToolbar = QToolBar(_("Caption Toolbar"))

        # Add Caption text editor widget
        self.captionTextEdit = QTextEdit()
        self.captionTextEdit.setReadOnly(True)

        # Playback controls (centered)
        self.captionToolbar.addAction(self.actionInsertTimestamp)
        self.tabCaptions.layout().addWidget(self.captionToolbar)
        self.tabCaptions.layout().addWidget(self.captionTextEdit)

        # Hook up caption editor signal
        self.captionTextEdit.textChanged.connect(self.captionTextEdit_TextChanged)
        self.caption_save_timer = QTimer()
        self.caption_save_timer.setInterval(100)
        self.caption_save_timer.setSingleShot(True)
        self.caption_save_timer.timeout.connect(self.caption_editor_save)
        self.CaptionTextLoaded.connect(self.caption_editor_load)
        self.caption_model_row = None

        # Get project's initial zoom value
        initial_scale = get_app().project.get("scale") or 15
        # Round non-exponential scale down to next lowest power of 2
        initial_zoom = secondsToZoom(initial_scale)

        # Setup Zoom slider
        self.sliderZoom = QSlider(Qt.Horizontal, self)
        self.sliderZoom.setPageStep(1)
        self.sliderZoom.setRange(0, 30)
        self.sliderZoom.setValue(initial_zoom)
        self.sliderZoom.setInvertedControls(True)
        self.sliderZoom.resize(100, 16)

        self.zoomScaleLabel = QLabel(
            _("{} seconds").format(zoomToSeconds(self.sliderZoom.value()))
        )

        # add zoom widgets
        self.timelineToolbar.addAction(self.actionTimelineZoomIn)
        self.timelineToolbar.addWidget(self.sliderZoom)
        self.timelineToolbar.addAction(self.actionTimelineZoomOut)
        self.timelineToolbar.addWidget(self.zoomScaleLabel)

        # Add timeline toolbar to web frame
        self.frameWeb.addWidget(self.timelineToolbar)

    def clearSelections(self):
        """Clear all selection containers"""
        self.selected_clips = []
        self.selected_transitions = []
        self.selected_markers = []
        self.selected_tracks = []
        self.selected_effects = []

        # Clear selection in properties view
        if self.propertyTableView:
            self.propertyTableView.loadProperties.emit("", "")

    def foundCurrentVersion(self, version):
        """Handle the callback for detecting the current version on openshot.org"""
        log.info('foundCurrentVersion: Found the latest version: %s' % version)
        _ = get_app()._tr

        # Compare versions (alphabetical compare of version strings should work fine)
        if info.VERSION < version:
            # Add spacer and 'New Version Available' toolbar button (default hidden)
            spacer = QWidget(self)
            spacer.setSizePolicy(QSizePolicy.Expanding, QSizePolicy.Preferred)
            self.toolBar.addWidget(spacer)

            # Update text for QAction
            self.actionUpdate.setVisible(True)
            self.actionUpdate.setText(_("Update Available"))
            self.actionUpdate.setToolTip(_("Update Available: <b>%s</b>") % version)

            # Add update available button (with icon and text)
            updateButton = QToolButton()
            updateButton.setDefaultAction(self.actionUpdate)
            updateButton.setToolButtonStyle(Qt.ToolButtonTextBesideIcon)
            self.toolBar.addWidget(updateButton)

    def moveEvent(self, event):
        """ Move tutorial dialogs also (if any)"""
        QMainWindow.moveEvent(self, event)
        if self.tutorial_manager:
            self.tutorial_manager.re_position_dialog()

    def resizeEvent(self, event):
        QMainWindow.resizeEvent(self, event)
        if self.tutorial_manager:
            self.tutorial_manager.re_position_dialog()

    def showEvent(self, event):
        """ Have any child windows follow main-window state """
        QMainWindow.showEvent(self, event)
        for child in self.getDocks():
            if child.isFloating() and child.isEnabled():
                child.raise_()
                child.show()

    def hideEvent(self, event):
        """ Have any child windows hide with main window """
        QMainWindow.hideEvent(self, event)
        for child in self.getDocks():
            if child.isFloating() and child.isVisible():
                child.hide()

    def show_property_timeout(self):
        """Callback for show property timer"""

        # Emit load properties signal
        self.propertyTableView.loadProperties.emit(
            self.show_property_id,
            self.show_property_type)

    def InitKeyboardShortcuts(self):
        """Initialize all keyboard shortcuts from the settings file"""

        # Translate object
        _ = get_app()._tr

        # Update all action-based shortcuts (from settings file)
        for shortcut in self.getAllKeyboardShortcuts():
            for action in self.findChildren(QAction):
                if shortcut.get('setting') == action.objectName():
                    action.setShortcut(QKeySequence(_(shortcut.get('value'))))

    def InitCacheSettings(self):
        """Set the correct cache settings for the timeline"""
        # Load user settings
        s = settings.get_settings()
        log.info("InitCacheSettings")
        log.info("cache-mode: %s" % s.get("cache-mode"))
        log.info("cache-limit-mb: %s" % s.get("cache-limit-mb"))

        # Get MB limit of cache (and convert to bytes)
        cache_limit = s.get("cache-limit-mb") * 1024 * 1024  # Convert MB to Bytes

        # Clear old cache
        new_cache_object = None
        if s.get("cache-mode") == "CacheMemory":
            # Create CacheMemory object, and set on timeline
            log.info("Creating CacheMemory object with %s byte limit" % cache_limit)
            new_cache_object = openshot.CacheMemory(cache_limit)
            self.timeline_sync.timeline.SetCache(new_cache_object)

        elif s.get("cache-mode") == "CacheDisk":
            # Create CacheDisk object, and set on timeline
            log.info("Creating CacheDisk object with %s byte limit at %s" % (
                cache_limit, info.PREVIEW_CACHE_PATH))
            image_format = s.get("cache-image-format")
            image_quality = s.get("cache-quality")
            image_scale = s.get("cache-scale")
            new_cache_object = openshot.CacheDisk(
                info.PREVIEW_CACHE_PATH,
                image_format,
                image_quality,
                image_scale,
                cache_limit,
                )
            self.timeline_sync.timeline.SetCache(new_cache_object)

        # Clear old cache before it goes out of scope
        if self.cache_object:
            self.cache_object.Clear()
        # Update cache reference, so it doesn't go out of scope
        self.cache_object = new_cache_object

    def initModels(self):
        """Set up model/view classes for MainWindow"""
        s = settings.get_settings()

        # Setup files tree and list view (both share a model)
        self.files_model = FilesModel()
        self.filesTreeView = FilesTreeView(self.files_model)
        self.filesListView = FilesListView(self.files_model)
        self.files_model.update_model()
        self.tabFiles.layout().insertWidget(-1, self.filesTreeView)
        self.tabFiles.layout().insertWidget(-1, self.filesListView)
        if s.get("file_view") == "details":
            self.filesView = self.filesTreeView
            self.filesListView.hide()
        else:
            self.filesView = self.filesListView
            self.filesTreeView.hide()
        # Show our currently-enabled project files view
        self.filesView.show()
        self.filesView.setFocus()

        # Setup transitions tree and list views
        self.transition_model = TransitionsModel()
        self.transitionsTreeView = TransitionsTreeView(self.transition_model)
        self.transitionsListView = TransitionsListView(self.transition_model)
        self.transition_model.update_model()
        self.tabTransitions.layout().insertWidget(-1, self.transitionsTreeView)
        self.tabTransitions.layout().insertWidget(-1, self.transitionsListView)
        if s.get("transitions_view") == "details":
            self.transitionsView = self.transitionsTreeView
            self.transitionsListView.hide()
        else:
            self.transitionsView = self.transitionsListView
            self.transitionsTreeView.hide()
        # Show our currently-enabled transitions view
        self.transitionsView.show()
        self.transitionsView.setFocus()

        # Setup effects tree
        self.effects_model = EffectsModel()
        self.effectsTreeView = EffectsTreeView(self.effects_model)
        self.effectsListView = EffectsListView(self.effects_model)
        self.effects_model.update_model()
        self.tabEffects.layout().insertWidget(-1, self.effectsTreeView)
        self.tabEffects.layout().insertWidget(-1, self.effectsListView)
        if s.get("effects_view") == "details":
            self.effectsView = self.effectsTreeView
            self.effectsListView.hide()
        else:
            self.effectsView = self.effectsListView
            self.effectsTreeView.hide()
        # Show our currently-enabled effects view
        self.effectsView.show()
        self.effectsView.setFocus()

        # Setup emojis view
        self.emojis_model = EmojisModel()
        self.emojis_model.update_model()
        self.emojiListView = EmojisListView(self.emojis_model)
        self.tabEmojis.layout().addWidget(self.emojiListView)

    def __init__(self, *args, mode=None):

        # Create main window base class
        super().__init__(*args)
        self.mode = mode    # None or unittest (None is normal usage)
        self.initialized = False

        # set window on app for reference during initialization of children
        app = get_app()
        app.window = self
        _ = app._tr

        # Load user settings for window
        s = settings.get_settings()
        self.recent_menu = None

        # Track metrics
        track_metric_session()  # start session

        # Set unique install id (if blank)
        if not s.get("unique_install_id"):
            s.set("unique_install_id", str(uuid4()))

            # Track 1st launch metric
            track_metric_screen("initial-launch-screen")

        # Track main screen
        track_metric_screen("main-screen")

        # Create blank tutorial manager
        self.tutorial_manager = None

        # Load UI from designer
        ui_util.load_ui(self, self.ui_path)

        # Set all keyboard shortcuts from the settings file
        self.InitKeyboardShortcuts()

        # Init UI
        ui_util.init_ui(self)

        # Setup toolbars that aren't on main window, set initial state of items, etc
        self.setup_toolbars()

        # Add window as watcher to receive undo/redo status updates
        app.updates.add_watcher(self)

        # Get current version of OpenShot via HTTP
        self.FoundVersionSignal.connect(self.foundCurrentVersion)
        get_current_Version()

        # Connect signals
        if self.mode != "unittest":
            self.RecoverBackup.connect(self.recover_backup)

        # Initialize and start the thumbnail HTTP server
        self.http_server_thread = httpThumbnailServerThread()
        self.http_server_thread.start()

        # Create the timeline sync object (used for previewing timeline)
        self.timeline_sync = TimelineSync(self)

        # Setup timeline
        self.timeline = TimelineWebView(self)
        self.frameWeb.layout().addWidget(self.timeline)

        # Configure the side docks to full-height
        self.setCorner(Qt.TopLeftCorner, Qt.LeftDockWidgetArea)
        self.setCorner(Qt.BottomLeftCorner, Qt.LeftDockWidgetArea)
        self.setCorner(Qt.TopRightCorner, Qt.RightDockWidgetArea)
        self.setCorner(Qt.BottomRightCorner, Qt.RightDockWidgetArea)

        self.initModels()

        # Add Docks submenu to View menu
        self.addViewDocksMenu()

        # Set up status bar
        self.statusBar = QStatusBar()
        self.setStatusBar(self.statusBar)

        # Process events before continuing
        # TODO: Figure out why this is needed for a backup recovery to correctly show up on the timeline
        app.processEvents()

        # Setup properties table
        self.txtPropertyFilter.setPlaceholderText(_("Filter"))
        self.propertyTableView = PropertiesTableView(self)
        self.selectionLabel = SelectionLabel(self)
        self.dockPropertiesContent.layout().addWidget(self.selectionLabel, 0, 1)
        self.dockPropertiesContent.layout().addWidget(self.propertyTableView, 2, 1)

        # Init selection containers
        self.clearSelections()

        # Show Property timer
        # Timer to use a delay before showing properties (to prevent a mass selection from trying
        # to update the property model hundreds of times)
        self.show_property_id = None
        self.show_property_type = None
        self.show_property_timer = QTimer()
        self.show_property_timer.setInterval(100)
        self.show_property_timer.setSingleShot(True)
        self.show_property_timer.timeout.connect(self.show_property_timeout)

        # Setup video preview QWidget
        self.videoPreview = VideoWidget()
        self.tabVideo.layout().insertWidget(0, self.videoPreview)

        # Load window state and geometry
        self.load_settings()

        # Setup Cache settings
        self.cache_object = None
        self.InitCacheSettings()

        # Start the preview thread
        self.preview_parent = PreviewParent()
        self.preview_parent.Init(self, self.timeline_sync.timeline, self.videoPreview)
        self.preview_thread = self.preview_parent.worker

        # Set pause callback
        self.PauseSignal.connect(self.handlePausedVideo)

        # QTimer for Autosave
        self.auto_save_timer = QTimer(self)
        self.auto_save_timer.setInterval(int(s.get("autosave-interval") * 1000 * 60))
        self.auto_save_timer.timeout.connect(self.auto_save_project)
        if s.get("enable-auto-save"):
            self.auto_save_timer.start()

        # Set encoding method
        if s.get("hw-decoder"):
            openshot.Settings.Instance().HARDWARE_DECODER = int(str(s.get("hw-decoder")))
        else:
            openshot.Settings.Instance().HARDWARE_DECODER = 0

        # Set graphics card for decoding
        if s.get("graca_number_de"):
            if int(str(s.get("graca_number_de"))) != 0:
                openshot.Settings.Instance().HW_DE_DEVICE_SET = int(str(s.get("graca_number_de")))
            else:
                openshot.Settings.Instance().HW_DE_DEVICE_SET = 0
        else:
            openshot.Settings.Instance().HW_DE_DEVICE_SET = 0

        # Set graphics card for encoding
        if s.get("graca_number_en"):
            if int(str(s.get("graca_number_en"))) != 0:
                openshot.Settings.Instance().HW_EN_DEVICE_SET = int(str(s.get("graca_number_en")))
            else:
                openshot.Settings.Instance().HW_EN_DEVICE_SET = 0
        else:
            openshot.Settings.Instance().HW_EN_DEVICE_SET = 0

        # Set audio playback settings
        if s.get("playback-audio-device"):
            openshot.Settings.Instance().PLAYBACK_AUDIO_DEVICE_NAME = str(s.get("playback-audio-device"))
        else:
            openshot.Settings.Instance().PLAYBACK_AUDIO_DEVICE_NAME = ""

        # Set scaling mode to lower quality scaling (for faster previews)
        openshot.Settings.Instance().HIGH_QUALITY_SCALING = False

        # Set use omp threads number environment variable
        if s.get("omp_threads_number"):
            openshot.Settings.Instance().OMP_THREADS = max(2, int(str(s.get("omp_threads_number"))))
        else:
            openshot.Settings.Instance().OMP_THREADS = 12

        # Set use ffmpeg threads number environment variable
        if s.get("ff_threads_number"):
            openshot.Settings.Instance().FF_THREADS = max(1, int(str(s.get("ff_threads_number"))))
        else:
            openshot.Settings.Instance().FF_THREADS = 8

        # Set use max width decode hw environment variable
        if s.get("decode_hw_max_width"):
            openshot.Settings.Instance().DE_LIMIT_WIDTH_MAX = int(str(s.get("decode_hw_max_width")))

        # Set use max height decode hw environment variable
        if s.get("decode_hw_max_height"):
            openshot.Settings.Instance().DE_LIMIT_HEIGHT_MAX = int(str(s.get("decode_hw_max_height")))

        # Create lock file
        self.create_lock_file()

        # Connect OpenProject Signal
        self.OpenProjectSignal.connect(self.open_project)

        # Show window
        if self.mode != "unittest":
            self.show()
        else:
            log.info('Hiding UI for unittests')

        # Create tutorial manager
        self.tutorial_manager = TutorialManager(self)

        # Save settings
        s.save()

        # Refresh frame
        QTimer.singleShot(100, self.refreshFrameSignal.emit)

        # Main window is initialized
        self.initialized = True<|MERGE_RESOLUTION|>--- conflicted
+++ resolved
@@ -57,16 +57,8 @@
 from classes.importers.edl import import_edl
 from classes.importers.final_cut_pro import import_xml
 from classes.logger import log
-<<<<<<< HEAD
-from classes.metrics import (
-    track_metric_session, track_metric_screen,
-    track_metric_error, track_exception_stacktrace,
-    )
+from classes.metrics import track_metric_session, track_metric_screen
 from classes.query import Clip, Transition, Marker, Track, Effect
-=======
-from classes.metrics import track_metric_session, track_metric_screen
-from classes.query import Clip, Transition, Marker, Track
->>>>>>> 146189dc
 from classes.thumbnail import httpThumbnailServerThread
 from classes.time_parts import secondsToTimecode
 from classes.timeline import TimelineSync
