--- conflicted
+++ resolved
@@ -243,7 +243,7 @@
         # ********* Simple Project Type **********
         # load the simple project type dropdown
         presets = []
-<<<<<<< HEAD
+
         for preset_folder in [info.EXPORT_PRESETS_PATH, info.USER_PRESETS_PATH]:
             for file in os.listdir(preset_folder):
                 preset_path = os.path.join(preset_folder, file)
@@ -255,15 +255,6 @@
                 except ExpatError as e:
                     # This indicates an invalid Preset file - display an error and continue
                     log.error("Failed to parse file '%s' as a preset: %s" % (preset_path, e))
-=======
-        for preset_path in [info.EXPORT_PRESETS_PATH, info.USER_PRESETS_PATH]:
-            for file in os.listdir(preset_path):
-                # Use context manager to automatically unlink xmldoc objects
-                with xml.parse(os.path.join(preset_path, file)) as xmldoc:
-                    type = xmldoc.getElementsByTagName("type")
-                    presets.append(_(type[0].childNodes[0].data))
-
->>>>>>> e28ed365
 
         # Exclude duplicates
         type_index = 0
@@ -573,7 +564,7 @@
                                     self.txtAudioCodec.setText("ac3")
                             else:
                                 # fallback audio codec
-<<<<<<< HEAD
+
                                 self.txtAudioCodec.setText(audio_codec_name)
 
                             layout_index = 0
@@ -582,28 +573,14 @@
                                     self.cboChannelLayout.setCurrentIndex(layout_index)
                                     break
                                 layout_index += 1
+                  
+                        # Free up DOM memory
+                        xmldoc.unlink()
                                 
                     except ExpatError as e:
                         # This indicates an invalid Preset file - display an error and continue
                         log.error("Failed to parse file '%s' as a preset: %s" % (preset_path, e))
-            
-=======
-                                self.txtAudioCodec.setText("ac3")
-                        else:
-                            # fallback audio codec
-                            self.txtAudioCodec.setText(audio_codec_name)
-
-                        layout_index = 0
-                        for layout in self.channel_layout_choices:
-                            if layout == int(c[0].childNodes[0].data):
-                                self.cboChannelLayout.setCurrentIndex(layout_index)
-                                break
-                            layout_index += 1
-
-                    # Free up DOM memory
-                    xmldoc.unlink()
-
->>>>>>> e28ed365
+
             # init the profiles combo
             for item in sorted(profiles_list):
                 self.cboSimpleVideoProfile.addItem(self.getProfileName(self.getProfilePath(item)), self.getProfilePath(item))
