--- conflicted
+++ resolved
@@ -738,12 +738,14 @@
   },
   {
     "category": "Keyboard",
-<<<<<<< HEAD
     "title": "Save Current Frame",
     "restart": true,
     "setting": "actionSaveFrame",
     "value": "",
-=======
+    "type": "text"
+  },
+  {
+    "category": "Keyboard",
     "title": "Nudge left",
     "restart": true,
     "setting": "nudgeLeft",
@@ -756,7 +758,6 @@
     "restart": true,
     "setting": "nudgeRight",
     "value": "Shift+Right",
->>>>>>> ef4ba1f6
     "type": "text"
   }
 ]