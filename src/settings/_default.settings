--- conflicted
+++ resolved
@@ -694,6 +694,10 @@
     "value": "-",
     "type": "text"
   },
+
+
+
+
   {
     "category": "Keyboard",
     "title": "Previous Frame",
@@ -935,13 +939,13 @@
     "type": "text"
   },
   {
-<<<<<<< HEAD
     "value": false,
     "title": "Auto-Transform Selection",
     "type": "bool",
     "category": "General",
     "setting": "auto-transform"
-=======
+  },
+  {
     "category": "Keyboard",
     "title": "Edit Title",
     "restart": true,
@@ -956,6 +960,5 @@
     "setting": "actionDuplicateTitle",
     "value": "Ctrl+Shift+C",
     "type": "text"
->>>>>>> 564db2b2
   }
 ]