.. Copyright (c) 2008-2016 OpenShot Studios, LLC
 (http://www.openshotstudios.com). This file is part of
 OpenShot Video Editor (http://www.openshot.org), an open-source project
 dedicated to delivering high quality video editing and animation solutions
 to the world.

.. OpenShot Video Editor is free software: you can redistribute it and/or modify
 it under the terms of the GNU General Public License as published by
 the Free Software Foundation, either version 3 of the License, or
 (at your option) any later version.

.. OpenShot Video Editor is distributed in the hope that it will be useful,
 but WITHOUT ANY WARRANTY; without even the implied warranty of
 MERCHANTABILITY or FITNESS FOR A PARTICULAR PURPOSE.  See the
 GNU General Public License for more details.

.. You should have received a copy of the GNU General Public License
 along with OpenShot Library.  If not, see <http://www.gnu.org/licenses/>.

Titles
======

Adding text and titles is an important aspect of video editing, and OpenShot comes with an easy to use Title Editor. Use
the Title menu (located in the main menu of OpenShot) to launch the Title Editor. You can also use the keyboard shortcut
**Ctrl+T**.

Overview
--------

.. image:: _static/title-editor.jpg

<<<<<<< HEAD
.. table::
     :widths: 5 26

     ==  ==================  ============
     #   Name                Description
     ==  ==================  ============
     1   Choose a Template   Choose from any available vector title template
     2   Preview Title       Preview your title as you make changes
     3   Title Properties    Change the text, colors, or edit in an advanced SVG image editor (such as Inkscape)
     3   Save                Save and add the title to your project
     ==  ==================  ============
=======
==  ==================  ============
#   Name                Description
==  ==================  ============
1   Choose a Template   Choose from any available vector title template
2   Preview Title       Preview your title as you make changes
3   Title Properties    Change the text, colors, or edit in an advanced SVG image editor (such as Inkscape)
4   Save                Save and add the title to your project
==  ==================  ============
>>>>>>> 09368521

Custom Titles
-------------
OpenShot can use any vector SVG image file as a title template. Just add an SVG image file to your */.openshot_qt/titles/*
folder, and it will appear in OpenShot's title editor after you restart OpenShot. You can also right click on any SVG
files in your **Project Files** panel, and choose **Edit Title** or **Duplicate Title**.

3D Animated Titles
------------------
Adding a 3D animated title is just as easy, using our **Animated Title** dialog. Use the Title menu (located
in the main menu of OpenShot) to launch the Animated Title editor. You can also use the keyboard shortcut **Ctrl+B**.

.. image:: _static/animated-title.jpg

==  ==================  ============
#   Name                Description
==  ==================  ============
1   Choose a Template   Choose from any available 3D title templates
2   Preview Title       Preview your title as you make changes
3   Title Properties    Change the text, colors, and advanced properties
4   Render              Render the 3D animation, and add it to your project
==  ==================  ============

This feature requires the latest version of Blender (https://www.blender.org/download/) be installed, and the OpenShot
**Preferences** updated with the correct path to the Blender executable (for example: */home/USER/blender-2.78/blender*).
<|MERGE_RESOLUTION|>--- conflicted
+++ resolved
@@ -29,7 +29,6 @@
 
 .. image:: _static/title-editor.jpg
 
-<<<<<<< HEAD
 .. table::
      :widths: 5 26
 
@@ -39,18 +38,8 @@
      1   Choose a Template   Choose from any available vector title template
      2   Preview Title       Preview your title as you make changes
      3   Title Properties    Change the text, colors, or edit in an advanced SVG image editor (such as Inkscape)
-     3   Save                Save and add the title to your project
+     4   Save                Save and add the title to your project
      ==  ==================  ============
-=======
-==  ==================  ============
-#   Name                Description
-==  ==================  ============
-1   Choose a Template   Choose from any available vector title template
-2   Preview Title       Preview your title as you make changes
-3   Title Properties    Change the text, colors, or edit in an advanced SVG image editor (such as Inkscape)
-4   Save                Save and add the title to your project
-==  ==================  ============
->>>>>>> 09368521
 
 Custom Titles
 -------------
