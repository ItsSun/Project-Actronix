--- conflicted
+++ resolved
@@ -23,12 +23,7 @@
     - cd doc; make html SPHINXOPTS="-D html_theme_options.analytics_id=UA-4381101-5"; cd ..;
     - ~/auto-update-sphinx "$CI_PROJECT_DIR/build" "$CI_COMMIT_REF_NAME"
     - python3 -u freeze.py build
-<<<<<<< HEAD
-    - for dir in "build/*/"; do /bin/sh -x ./installer/mangle-hw-libs.sh $(realpath "${dir}"); done 
-=======
     - for dir in "build/*/"; do /bin/sh ./installer/mangle-hw-libs.sh $(realpath "${dir}"); done 
-    - 
->>>>>>> b5edf938
     - python3 -u installer/build-server.py "$SLACK_TOKEN" "$S3_ACCESS_KEY" "$S3_SECRET_KEY" "$WINDOWS_KEY" "$WINDOWS_PASSWORD" "$GITHUB_USER" "$GITHUB_PASS" "False" "$CI_COMMIT_REF_NAME"
   when: always
   except:
